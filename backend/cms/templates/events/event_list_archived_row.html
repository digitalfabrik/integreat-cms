--- conflicted
+++ resolved
@@ -71,27 +71,14 @@
         </a>
         {% has_perm 'cms.edit_events' request.user as can_edit_event %}
         {% if can_edit_event %}
-<<<<<<< HEAD
-            <button title="{% trans 'Restore event' %}" class="confirmation-button py-3 pl-4" data-confirmation-title="{% if event_translation %}{{ event_translation.title }}{% endif %}" data-action="{% url 'restore_event' event_id=event.id region_slug=region.slug language_code=language.code %}" data-confirmation-popup="#confirm-restore-event">
+            <button title="{% trans 'Restore event' %}" class="confirmation-button py-3 px-2" data-confirmation-title="{% if event_translation %}{{ event_translation.title }}{% endif %}" data-action="{% url 'restore_event' event_id=event.id region_slug=region.slug language_code=language.code %}" data-confirmation-popup="#confirm-restore-event">
                 <i data-feather="refresh-ccw" class="inline-block text-gray-800"></i>
             </button>
         {% endif %}
         {% if user.is_superuser or user.is_staff %}
-            <button title="{% trans 'Delete event' %}" class="confirmation-button py-3 pl-4" data-confirmation-title="{% if event_translation %}{{ event_translation.title }}{% endif %}" data-action="{% url 'delete_event' event_id=event.id region_slug=region.slug language_code=language.code %}" data-confirmation-popup="#confirm-delete-event">
+            <button title="{% trans 'Delete event' %}" class="confirmation-button py-3 px-2" data-confirmation-title="{% if event_translation %}{{ event_translation.title }}{% endif %}" data-action="{% url 'delete_event' event_id=event.id region_slug=region.slug language_code=language.code %}" data-confirmation-popup="#confirm-delete-event">
                 <i data-feather="trash-2" class="inline-block text-gray-800"></i>
             </button>
-=======
-        <a href="{% url 'restore_event' event_id=event.id region_slug=region.slug language_code=language.code %}" class="py-3 px-2"
-           style="padding-left:4px;padding-right:4px;" title="{% trans 'Restore event' %}">
-            <i data-feather="refresh-ccw" class="inline-block text-gray-800"></i>
-        </a>
-        {% endif %}
-        {% if user.is_superuser or user.is_staff %}
-        <a href="{% url 'delete_event' event_id=event.id region_slug=region.slug language_code=language.code %}" class="py-3 px-2"
-           style="padding-left:4px;padding-right:4px;" title="{% trans 'Delete event' %}">
-            <i data-feather="trash-2" class="inline-block text-gray-800"></i>
-        </a>
->>>>>>> 8e7bd41f
         {% endif %}
     </td>
 </tr>