<<<<<<< HEAD
from .accommodation import Accommodation
from .accommodation import AccommodationTranslation
from .bed_target_group import BedTargetGroup
from .beds import Beds
from .configuration import Configuration
from .event import Event
from .event import EventTranslation
from .event import RecurrenceRule
from .extra import Extra
from .extra_template import ExtraTemplate
from .feedback import EventFeedback
from .feedback import ExtraFeedback
from .feedback import Feedback
from .feedback import PageFeedback
from .feedback import RegionFeedback
from .feedback import SearchResultFeedback
from .feedback import TechnicalFeedback
from .language import Language
from .language import LanguageTreeNode
from .media_models import Document
from .media_models import DocumentForm
from .organization import Organization
from .page import Page
from .page import PageTranslation
from .poi import POI
from .poi import POITranslation
from .push_notification import PushNotification
from .push_notification import PushNotificationTranslation
from .region import Region
from .user_profile import UserProfile

from .user_mfa import UserMfa
=======
from .config.configuration import Configuration

from .events.event import Event
from .events.event_translation import EventTranslation
from .events.recurrence_rule import RecurrenceRule

from .extras.extra import Extra
from .extras.extra_template import ExtraTemplate

from .feedback.event_feedback import EventFeedback
from .feedback.extra_feedback import ExtraFeedback
from .feedback.feedback import Feedback
from .feedback.page_feedback import PageFeedback
from .feedback.region_feedback import RegionFeedback
from .feedback.search_result_feedback import SearchResultFeedback
from .feedback.technical_feedback import TechnicalFeedback

from .languages.language import Language
from .languages.language_tree_node import LanguageTreeNode

from .media.document import Document

from .pages.page import Page
from .pages.page_translation import PageTranslation

from .pois.poi import POI
from .pois.poi_translation import POITranslation

from .push_notifications.push_notification import PushNotification
from .push_notifications.push_notification_translation import PushNotificationTranslation

from .regions.region import Region

from .users.organization import Organization
from .users.user_profile import UserProfile
from .users.user_mfa import UserMfa
>>>>>>> 351398d3
<|MERGE_RESOLUTION|>--- conflicted
+++ resolved
@@ -1,37 +1,7 @@
-<<<<<<< HEAD
-from .accommodation import Accommodation
-from .accommodation import AccommodationTranslation
-from .bed_target_group import BedTargetGroup
-from .beds import Beds
-from .configuration import Configuration
-from .event import Event
-from .event import EventTranslation
-from .event import RecurrenceRule
-from .extra import Extra
-from .extra_template import ExtraTemplate
-from .feedback import EventFeedback
-from .feedback import ExtraFeedback
-from .feedback import Feedback
-from .feedback import PageFeedback
-from .feedback import RegionFeedback
-from .feedback import SearchResultFeedback
-from .feedback import TechnicalFeedback
-from .language import Language
-from .language import LanguageTreeNode
-from .media_models import Document
-from .media_models import DocumentForm
-from .organization import Organization
-from .page import Page
-from .page import PageTranslation
-from .poi import POI
-from .poi import POITranslation
-from .push_notification import PushNotification
-from .push_notification import PushNotificationTranslation
-from .region import Region
-from .user_profile import UserProfile
-
-from .user_mfa import UserMfa
-=======
+from .accommodations.accommodation import Accommodation
+from .accommodations.accommodation_translation import AccommodationTranslation
+from .accommodations.bed_target_group import BedTargetGroup
+from .accommodations.beds import Beds
 from .config.configuration import Configuration
 
 from .events.event import Event
@@ -67,5 +37,4 @@
 
 from .users.organization import Organization
 from .users.user_profile import UserProfile
-from .users.user_mfa import UserMfa
->>>>>>> 351398d3
+from .users.user_mfa import UserMfa