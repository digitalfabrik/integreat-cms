from django.db import models
from django.utils import timezone

from .site import Site
from .language import Language


class PushNotification(models.Model):
    site = models.ForeignKey(Site)
    channel = models.CharField(max_length=60)
<<<<<<< HEAD
    draft = models.BooleanField(default=True)
    created_date = models.DateTimeField(auto_now_add=True)
=======
    created_date = models.DateTimeField(default=timezone.now)
>>>>>>> 93336be7
    last_updated = models.DateTimeField(auto_now=True)


class PushNotificationTranslation(models.Model):
    title = models.CharField(max_length=250)
    text = models.CharField(max_length=250)
    language = models.ForeignKey(Language)
    push_notification = models.ForeignKey(PushNotification)
    created_date = models.DateTimeField(default=timezone.now)
    last_updated = models.DateTimeField(auto_now=True)<|MERGE_RESOLUTION|>--- conflicted
+++ resolved
@@ -8,12 +8,8 @@
 class PushNotification(models.Model):
     site = models.ForeignKey(Site)
     channel = models.CharField(max_length=60)
-<<<<<<< HEAD
     draft = models.BooleanField(default=True)
-    created_date = models.DateTimeField(auto_now_add=True)
-=======
-    created_date = models.DateTimeField(default=timezone.now)
->>>>>>> 93336be7
+    created_date = models.DateTimeField(auto_now_add=True, default=timezone.now)
     last_updated = models.DateTimeField(auto_now=True)
 
 
