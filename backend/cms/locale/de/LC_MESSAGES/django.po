# Language file for the german translation of the Integreat CMS
# Copyright (C) 2019 Integreat
# This file is distributed under the same license as the CMS package.
# Timo Ludwig <ludwig@integreat-app.de>, 2019.
#
msgid ""
msgstr ""
"Project-Id-Version: 1.0\n"
"Report-Msgid-Bugs-To: \n"
<<<<<<< HEAD
"POT-Creation-Date: 2020-01-05 16:34+0000\n"
=======
"POT-Creation-Date: 2020-01-16 20:52+0000\n"
>>>>>>> 351398d3
"PO-Revision-Date: YEAR-MO-DA HO:MI+ZONE\n"
"Last-Translator: Timo Ludwig <ludwig@integreat-app.de>\n"
"Language-Team:\n"
"Language: German\n"
"MIME-Version: 1.0\n"
"Content-Type: text/plain; charset=UTF-8\n"
"Content-Transfer-Encoding: 8bit\n"
"Plural-Forms: nplurals=2; plural=(n != 1);\n"

#: constants/administrative_division.py:20 templates/events/event_form.html:231
#: templates/pois/poi_form.html:151 templates/pois/poi_list.html:56
#: templates/pois/poi_list_archived.html:29
msgid "City"
msgstr "Stadt"

#: constants/administrative_division.py:21
msgid "District"
msgstr "Kreis"

#: constants/administrative_division.py:22
msgid "Rural district"
msgstr "Landkreis"

#: constants/administrative_division.py:23
#: templates/regions/region_form.html:202
msgid "Region"
msgstr "Region"

#: constants/administrative_division.py:24
msgid "City and district"
msgstr "Stadt und Landkreis"

#: constants/administrative_division.py:25
msgid "Urban district"
msgstr "Kreisfreie Stadt"

#: constants/administrative_division.py:26
msgid "Governmental district"
msgstr "Regierungsbezirk"

#: constants/administrative_division.py:27
msgid "City state"
msgstr "Stadtstaat"

#: constants/administrative_division.py:28
msgid "Area state"
msgstr "Flächenland"

#: constants/administrative_division.py:29
msgid "Free state"
msgstr "Freistaat"

#: constants/administrative_division.py:30
msgid "Federal state"
msgstr "Bundesland"

#: constants/administrative_division.py:31
msgid "Municipality"
msgstr "Gemeinde"

#: constants/administrative_division.py:32
msgid "Collective municipality"
msgstr "Gemeindeverband"

#: constants/administrative_division.py:33
msgid "Initial reception center"
msgstr "Erstaufnahmeeinrichtung"

#: constants/frequency.py:10
msgid "Daily"
msgstr "Täglich"

#: constants/frequency.py:11
msgid "Weekly"
msgstr "Wöchentlich"

#: constants/frequency.py:12
msgid "Monthly"
msgstr "Monatlich"

#: constants/frequency.py:13
msgid "Yearly"
msgstr "Jährlich"

#: constants/months.py:18
msgid "January"
msgstr "Januar"

#: constants/months.py:19
msgid "February"
msgstr "Februar"

#: constants/months.py:20
msgid "March"
msgstr "März"

#: constants/months.py:21
msgid "April"
msgstr "April"

#: constants/months.py:22
msgid "May"
msgstr "Mai"

#: constants/months.py:23
msgid "June"
msgstr "Juni"

#: constants/months.py:24
msgid "July"
msgstr "Juli"

#: constants/months.py:25
msgid "August"
msgstr "August"

#: constants/months.py:26
msgid "September"
msgstr "September"

#: constants/months.py:27
msgid "October"
msgstr "Oktober"

#: constants/months.py:28
msgid "November"
msgstr "November"

#: constants/months.py:29
msgid "December"
msgstr "Dezember"

#: constants/position.py:10
msgid "First child of"
msgstr "Erstes Unterelement von"

#: constants/position.py:11
msgid "Last child of"
msgstr "Letztes Unterelement von"

#: constants/position.py:12
msgid "Left neighbor of"
msgstr "Linker Nachbar von"

#: constants/position.py:13
msgid "Right neighbor of"
msgstr "Rechter Nachbar von"

#: constants/postal_code.py:9
msgid "No"
msgstr "Nein"

#: constants/postal_code.py:10
msgid "Append postal code to URL"
msgstr "PLZ an die URL anhängen"

#: constants/postal_code.py:11
msgid "Add postal code to post parameters"
msgstr "PLZ zu den Post-Parametern hinzufügen"

#: constants/region_status.py:9 templates/language_tree/language_tree.html:31
#: templates/users/admin/list.html:33 templates/users/admin/user.html:82
#: templates/users/region/list.html:28 templates/users/region/user.html:72
msgid "Active"
msgstr "Aktiv"

#: constants/region_status.py:10
msgid "Hidden"
msgstr "Versteckt"

#: constants/region_status.py:11
msgid "Archived"
msgstr "Archiviert"

#: constants/status.py:9
msgid "Draft"
msgstr "Entwurf"

#: constants/status.py:10
msgid "Pending Review"
msgstr "Review ausstehend"

#: constants/status.py:11 forms/pois/poi_translation_form.py:26
msgid "Public"
msgstr "Öffentlich"

#: constants/weekdays.py:13
msgid "Monday"
msgstr "Montag"

#: constants/weekdays.py:14
msgid "Tuesday"
msgstr "Dienstag"

#: constants/weekdays.py:15
msgid "Wednesday"
msgstr "Mittwoch"

#: constants/weekdays.py:16
msgid "Thursday"
msgstr "Donnerstag"

#: constants/weekdays.py:17
msgid "Friday"
msgstr "Freitag"

#: constants/weekdays.py:18
msgid "Saturday"
msgstr "Samstag"

#: constants/weekdays.py:19
msgid "Sunday"
msgstr "Sonntag"

#: constants/weeks.py:10
msgid "First week"
msgstr "Erste Woche"

#: constants/weeks.py:11
msgid "Second week"
msgstr "Zweite Woche"

#: constants/weeks.py:12
msgid "Third week"
msgstr "Dritte Woche"

#: constants/weeks.py:13
msgid "Fourth week"
msgstr "Vierte Woche"

<<<<<<< HEAD
#: models/beds.py:27
msgid "There cannot be more free beds than the total number of beds."
msgstr ""
"Es kann nicht mehr freie Betten geben als Betten insgesamt vorhanden sind."

#: models/language.py:24
=======
#: forms/authentication/password_reset_form.py:13
msgid "The passwords do not match."
msgstr "Die Passwörter stimmen nicht überein."

#: forms/events/event_form.py:87
msgid "If the event is not all-day, the start time is required"
msgstr ""
"Wenn die Veranstaltung nicht ganztägig ist, muss eine Start-Uhrzeit "
"angegeben werden"

#: forms/events/event_form.py:89
msgid "If the event is not all-day, the end time is required"
msgstr ""
"Wenn die Veranstaltung nicht ganztägig ist, muss eine End-Uhrzeit angegeben "
"werden"

#: forms/events/event_form.py:96 forms/events/event_form.py:102
msgid "The end of the event can't be before the start of the event"
msgstr "Das Ende der Veranstaltung kann nicht vor seinem Beginn sein"

#: forms/events/recurrence_rule_form.py:55
msgid "No recurrence frequency selected"
msgstr "Keine Häufigkeit der Wiederholung angegeben"

#: forms/events/recurrence_rule_form.py:57
msgid "No weekdays for weekly recurrence selected"
msgstr "Keine Wochentage für die wöchentliche Wiederholung eingegeben"

#: forms/events/recurrence_rule_form.py:60
msgid "No weekday for monthly recurrence selected"
msgstr "Kein Wochentag für die monatliche Wiederholung eingegeben"

#: forms/events/recurrence_rule_form.py:62
msgid "No week for monthly recurrence selected"
msgstr "Keine Woche für die monatliche Wiederholung eingegeben"

#: forms/events/recurrence_rule_form.py:66
msgid "If the recurrence ends, the recurrence end date is required"
msgstr ""
"Wenn die Wiederholung endet, ist ein End-Datum für die Wiederholung "
"erforderlich"

#: forms/events/recurrence_rule_form.py:70
msgid "The recurrence end date has to be after the event's start date"
msgstr "Das Ende der Wiederholung muss nach dem Veranstaltungsbeginn sein"

#: forms/language_tree/language_tree_node_form.py:62
msgid ""
"This region has already a default language.Please specify a source language "
"for this language."
msgstr ""
"Diese Region besitzt bereits eine Standard-Sprache. Bitte geben Sie eine "
"Quell-Sprache für diese Sprache ein."

#: forms/language_tree/language_tree_node_form.py:71
msgid ""
"The source language belongs to another region.Please specify a source "
"language of this region."
msgstr ""
"Diese Quell-Sprache gehört zu einer anderen Region. Bitte geben Sie eine "
"Quell-Sprache dieser Region ein."

#: forms/pages/page_form.py:64
msgid "Embed mirrored page before this page"
msgstr "Gespiegelte Seite vor dieser Seite einbinden"

#: forms/pages/page_form.py:65
msgid "Embed mirrored page after this page"
msgstr "Gespiegelte Seite nach dieser Seite einbinden"

#: forms/pois/poi_translation_form.py:27
msgid "Private"
msgstr "Privat"

#: forms/regions/region_form.py:18
msgid "Do no import initial content"
msgstr "Keine Inhalte übernehmen"

#: models/languages/language.py:19
>>>>>>> 351398d3
msgid "Left to right"
msgstr "Links nach Rechts"

#: models/languages/language.py:20
msgid "Right to left"
msgstr "Rechts nach Links"

#: templates/_base.html:11 templates/extras/extra_list.html:15
#: templates/language_tree/language_tree.html:15
#: templates/media/media_list.html:8 templates/pages/page_archive.html:13
#: templates/pages/page_tree.html:29 templates/pois/poi_list.html:27
#: templates/pois/poi_list_archived.html:16
#: templates/push_notifications/push_notification_list.html:9
#: templates/regions/region_list.html:14 templates/users/admin/list.html:14
#: templates/users/region/list.html:9
msgid "Search"
msgstr "Suchen"

#: templates/_base.html:28 templates/_base.html:43
msgid "Network Management"
msgstr "Netzwerkverwaltung"

#: templates/_base.html:86
msgid "Help"
msgstr "Hilfe"

#: templates/_base.html:90
msgid "Author Chat"
msgstr "Autorenchat"

#: templates/_base.html:94
msgid "User Settings"
msgstr "Benutzereinstellungen"

#: templates/_base.html:98
msgid "Django Administration"
msgstr "Django Administration"

#: templates/_base.html:102
msgid "Log out"
msgstr "Abmelden"

#: templates/_base.html:109 templates/authentication/login.html:10
#: templates/authentication/login_mfa.html:10
#: templates/settings/mfa/add_key.html:10
#: templates/settings/mfa/authenticate.html:10
#: templates/settings/mfa/delete.html:10
msgid "Integreat Logo"
msgstr "Integreat Logo"

#: templates/_base.html:115
msgid "My Dashboard"
msgstr "Mein Dashboard"

#: templates/_base.html:119
msgid "Translation Report"
msgstr "Übersetzungs-Bericht"

#: templates/_base.html:124 templates/analytics/translation_coverage.html:7
#: templates/regions/region_form.html:132
#: templates/statistics/statistics_dashboard.html:8
msgid "Statistics"
msgstr "Statistiken"

#: templates/_base.html:129
msgid "Media Library"
msgstr "Medienbibliothek"

#: templates/_base.html:133 templates/pages/page_tree.html:13
#: templates/regions/region_form.html:206
msgid "Pages"
msgstr "Seiten"

#: templates/_base.html:137 templates/events/event_list.html:10
#: templates/regions/region_form.html:207
msgid "Events"
msgstr "Veranstaltungen"

#: templates/_base.html:141 templates/pois/poi_list.html:11
msgid "Points of Interest"
msgstr "Points of Interest"

#: templates/_base.html:145 templates/_base.html:190
#: templates/regions/region_form.html:204
msgid "Users"
msgstr "Benutzer"

#: templates/_base.html:149 templates/_base.html:206
msgid "Feedback"
msgstr "Feedback"

#: templates/_base.html:153
msgid "Push Notifications"
msgstr "Push-Benachrichtigungen"

#: templates/_base.html:157
msgid "PDF Export"
msgstr "PDF Export"

#: templates/_base.html:161 templates/extras/extra_list.html:9
msgid "Extras"
msgstr "Extras"

#: templates/_base.html:165
msgid "Imprint"
msgstr "Impressum"

#: templates/_base.html:169 templates/language_tree/language_tree.html:9
msgid "Language tree"
msgstr "Sprach-Baum"

#: templates/_base.html:173 templates/_base.html:210
#: templates/statistics/statistics_dashboard.html:62
msgid "Settings"
msgstr "Einstellungen"

#: templates/_base.html:178
msgid "Admin Dashboard"
msgstr "Admin Dashboard"

#: templates/_base.html:182 templates/users/admin/user.html:92
msgid "Regions"
msgstr "Regionen"

#: templates/_base.html:186 templates/regions/region_form.html:205
msgid "Languages"
msgstr "Sprachen"

#: templates/_base.html:194 templates/users/admin/user.html:87
#: templates/users/region/user.html:77
msgid "Roles"
msgstr "Rollen"

#: templates/_base.html:198
msgid "Organizations"
msgstr "Organisationen"

#: templates/_base.html:202
msgid "Extra templates"
msgstr "Extra-Vorlagen"

#: templates/_raw.html:10
msgid "Integreat Backend"
msgstr "Integreat CMS"

#: templates/analytics/translation_coverage.html:13
msgid "Translation Coverage"
msgstr "Abdeckung der Übersetzungen"

#: templates/authentication/login.html:18
msgid "The username or the password is incorrect."
msgstr "Der Benutzername oder das Passwort ist falsch."

#: templates/authentication/login.html:18
#: templates/authentication/password_reset_form.html:16
#: templates/settings/mfa/authenticate.html:18
msgid "Please try again."
msgstr "Bitte versuchen Sie es erneut."

#: templates/authentication/login.html:25
msgid "The default username is \"root\" with password \"root1234\"."
msgstr ""
"Der Standard-Benutzername ist \"root\" und hat das Passwort \"root1234\"."

#: templates/authentication/login.html:29
#: templates/authentication/login.html:31
#: templates/pages/_page_permission_table.html:46
#: templates/pages/_page_permission_table.html:77
#: templates/users/admin/list.html:28 templates/users/admin/user.html:36
#: templates/users/region/list.html:23 templates/users/region/user.html:36
msgid "Username"
msgstr "Benutzername"

#: templates/authentication/login.html:36
#: templates/authentication/login.html:38
#: templates/authentication/password_reset_confirm.html:22
#: templates/authentication/password_reset_confirm.html:24
#: templates/settings/mfa/authenticate.html:26
#: templates/settings/mfa/authenticate.html:28
msgid "Password"
msgstr "Passwort"

#: templates/authentication/login.html:43
#: templates/settings/mfa/authenticate.html:33
msgid "Log in"
msgstr "Anmelden"

#: templates/authentication/login.html:46
msgid "Forgot your password?"
msgstr "Passwort vergessen?"

#: templates/authentication/login_mfa.html:15
msgid "Unable to verify your 2FA key, please try again."
msgstr ""
"Die 2-Faktor-Authentifizierung konnte nicht durchgeführt werden, bitte "
"versuchen Sie es erneut."

#: templates/authentication/login_mfa.html:21
msgid ""
"Please authenticate using your 2FA key by following your browser instructions"
msgstr ""
"Bitte authentifizieren Sie sich mit ihrem zweiten Faktor, folgen Sie dazu "
"den Instruktionen die im Browser angezeigt werden"

#: templates/authentication/password_reset_confirm.html:9
msgid "Choose new password"
msgstr "Neues Passwort festlegen"

#: templates/authentication/password_reset_confirm.html:29
#: templates/authentication/password_reset_confirm.html:31
msgid "Repeat password"
msgstr "Passwort wiederholen"

#: templates/authentication/password_reset_confirm.html:36
msgid "Set new password"
msgstr "Neues Passwort setzen"

#: templates/authentication/password_reset_confirm.html:43
msgid "The password reset link is invalid."
msgstr "Der Link zum Zurücksetzen des Passworts ist ungültig."

#: templates/authentication/password_reset_confirm.html:44
msgid "Maybe it's already been used."
msgstr "Vielleicht wurde er schon genutzt."

#: templates/authentication/password_reset_confirm.html:46
#, python-format
msgid "Please generate <a href=\"%(password_reset_url)s\">a new link</a>."
msgstr ""
"Bitte erzeugen Sie <a href=\"%(password_reset_url)s\">einen neuen Link</a>."

#: templates/authentication/password_reset_confirm.html:52
#: templates/authentication/password_reset_form.html:44
msgid "&larr; Back to log in"
msgstr "&larr; zurück zur Anmeldung"

#: templates/authentication/password_reset_email.html:3
msgid ""
"You are receiving this e-mail, because you have requested a password reset "
"for your Integreat-account."
msgstr ""
"Sie erhalten diese E-Mail, weil Sie einen Passwort Reset f&uuml;r Ihr "
"Integreat-Benutzerkonto angefordert haben."

#: templates/authentication/password_reset_email.html:4
msgid "Please use the following link to set a new password:"
msgstr ""
"Bitte nutzen Sie den folgenden Link, um ein neues Passwort festzulegen:"

#: templates/authentication/password_reset_email.html:6
msgid ""
"If clicking on the link above does not work, please copy the URL and paste "
"it into the address bar of your browser."
msgstr ""
"Wenn das Anklicken des obigen Links nicht funktioniert, kopieren Sie bitte "
"die URL und f&uuml;gen Sie sie in die Adresszeile Ihres Browsers ein."

#: templates/authentication/password_reset_email.html:7
msgid "Your username is:"
msgstr "Ihr Benutzername lautet:"

#: templates/authentication/password_reset_form.html:8
#: templates/authentication/password_reset_form.html:38
msgid "Reset password"
msgstr "Passwort zurücksetzen"

#: templates/authentication/password_reset_form.html:14
#: views/languages/language_view.py:48
msgid "An error has occurred."
msgstr "Es ist ein Fehler aufgetreten."

#: templates/authentication/password_reset_form.html:15
msgid "This e-mail address may not be available in the system."
msgstr "Womöglich ist diese E-Mail Adresse nicht im System vorhanden."

#: templates/authentication/password_reset_form.html:31
#: templates/authentication/password_reset_form.html:33
msgid "E-mail address"
msgstr "E-Mail Adresse"

#: templates/error_handler/csrf_failure.html:6
msgid "CSRF Error"
msgstr "CSRF Fehler"

#: templates/error_handler/csrf_failure.html:8
msgid "Please try to reload the page."
msgstr "Bitte versuchen Sie die Seite neu zu laden."

#: templates/error_handler/csrf_failure.html:11
#: templates/error_handler/http_error.html:12
msgid "Return back home"
msgstr "Zurück zur Startseite"

#: templates/error_handler/http_error.html:6
msgid "Error"
msgstr "Fehler"

#: templates/events/confirmation_popups/archive.html:5
msgid "Please confirm that you really want to archive this event"
msgstr "Bitte bestätigen Sie, dass dieses Event archiviert werden soll."

#: templates/events/confirmation_popups/archive.html:7
msgid "All translations of this event will also be archived."
msgstr "Es werden auch alle Übersetzungen dieses Events archiviert."

#: templates/events/confirmation_popups/archive.html:11
msgid "Yes, archive this event now."
msgstr "Ja, dieses Event jetzt archivieren"

#: templates/events/confirmation_popups/archive.html:13
#: templates/events/confirmation_popups/delete.html:13
#: templates/events/confirmation_popups/restore.html:13
#: templates/pages/confirmation_popups/archive_page.html:13
#: templates/pages/confirmation_popups/delete_page.html:13
#: templates/pages/page_archive.html:53
#: templates/pois/confirmation_popups/archive_poi.html:14
#: templates/pois/confirmation_popups/delete_poi.html:14
#: templates/pois/confirmation_popups/restore_poi.html:14
#: templates/regions/region_form.html:216
#: templates/users/confirmation_popups/delete_region_user.html:12
#: templates/users/confirmation_popups/delete_user.html:12
msgid "Cancel"
msgstr "Abbrechen"

#: templates/events/confirmation_popups/delete.html:5
msgid "Please confirm that you really want to delete this event"
msgstr "Bitte bestätigen Sie, dass dieses Event gelöscht werden soll"

#: templates/events/confirmation_popups/delete.html:7
msgid "All translations of this event will also be deleted."
msgstr "Alle Übersetzungen dieses Events werden gelöscht."

#: templates/events/confirmation_popups/delete.html:11
msgid "Yes, delete this event now."
msgstr "Ja, dieses Event jetzt löschen"

#: templates/events/confirmation_popups/restore.html:5
msgid "Please confirm that you really want to restore this event"
msgstr ""
"Bitte bestätigen Sie, dass diese Veranstaltung wiederhergestellt werden soll"

#: templates/events/confirmation_popups/restore.html:7
msgid "All translations of this event will also be restored."
msgstr "Alle Übersetzungen dieser Veranstaltung werden wiederhergestellt."

#: templates/events/confirmation_popups/restore.html:11
msgid "Yes, restore this event now."
msgstr "Ja, diese Veranstaltung wiederherstellen."

#: templates/events/event_form.html:40
#, python-format
msgid "Edit event \"%(event_title)s\""
msgstr "Event \"%(event_title)s\" bearbeiten"

#: templates/events/event_form.html:47 templates/events/event_list.html:45
#: templates/events/event_list.html:49
#: templates/events/event_list_archived.html:21
#: templates/events/event_list_archived.html:25
#: templates/pages/page_form.html:47 templates/pages/page_tree.html:73
#: templates/pages/page_tree.html:77 templates/pois/poi_form.html:47
msgid "Title in"
msgstr "Titel auf"

#: templates/events/event_form.html:51
msgid "Create new event translation"
msgstr "Neue Event-Übersetzung erstellen"

#: templates/events/event_form.html:54
msgid "Create new event"
msgstr "Veranstaltung erstellen"

#: templates/events/event_form.html:62 templates/pages/page_form.html:61
#: templates/pois/poi_form.html:61
msgid "Save as draft"
msgstr "Als Entwurf speichern"

#: templates/events/event_form.html:65
#: templates/organizations/organization_form.html:22
#: templates/pages/page_form.html:65 templates/pois/poi_form.html:65
#: templates/regions/region_form.html:22
msgid "Publish"
msgstr "Veröffentlichen"

#: templates/events/event_form.html:67 templates/pages/page_form.html:67
#: templates/pois/poi_form.html:67
msgid "Submit for review"
msgstr "Zur Überprüfung vorlegen"

#: templates/events/event_form.html:101 templates/events/event_list.html:43
#: templates/events/event_list_archived.html:19
#: templates/pages/page_form.html:113 templates/pages/page_tree.html:71
#: templates/pois/poi_form.html:99
msgid "Version"
msgstr "Version"

#: templates/events/event_form.html:103 templates/events/event_list.html:44
#: templates/events/event_list_archived.html:20
#: templates/pages/page_form.html:115 templates/pages/page_tree.html:72
#: templates/pois/poi_form.html:101 templates/regions/region_form.html:97
#: templates/regions/region_list.html:34
msgid "Status"
msgstr "Status"

#: templates/events/event_form.html:106 templates/pages/page_form.html:118
#: templates/pois/poi_form.html:104 templates/regions/region_form.html:54
msgid "Permalink"
msgstr ""

#: templates/events/event_form.html:108 templates/pages/page_form.html:120
#: templates/regions/region_form.html:56
msgid " Leave blank to generate unique permalink from title"
msgstr ""
" Dieses Feld freilassen, um eine eindeutigen Permalink aus dem Titel zu "
"generieren"

#: templates/events/event_form.html:119 templates/pages/page_archive.html:21
#: templates/pages/page_form.html:131 templates/pois/poi_form.html:114
#: templates/pois/poi_list.html:44 templates/pois/poi_list_archived.html:26
#: templates/push_notifications/push_notification_form.html:49
#: templates/push_notifications/push_notification_list.html:24
msgid "Title"
msgstr "Titel"

#: templates/events/event_form.html:120 templates/pages/page_form.html:132
#: templates/pages/page_sbs.html:30 templates/pois/poi_form.html:115
msgid "Insert title here"
msgstr "Titel hier eingeben"

#: templates/events/event_form.html:122 templates/pois/poi_form.html:120
msgid "Description"
msgstr "Beschreibung"

#: templates/events/event_form.html:123
msgid "Insert description here"
msgstr "Beschreibung hier eingeben"

#: templates/events/event_form.html:125 templates/pages/page_form.html:137
#: templates/pois/poi_form.html:122
msgid "Implications on other translations"
msgstr "Auswirkungen auf andere Übersetzungen"

#: templates/events/event_form.html:127 templates/pages/page_form.html:139
#: templates/pois/poi_form.html:124
msgid "This change does not require an update of the translations"
msgstr "Diese Änderung erfordert keine angepasste Übersetzung"

#: templates/events/event_form.html:138 templates/pages/page_form.html:150
#: templates/pois/poi_form.html:135
msgid "Settings for all translations"
msgstr "Einstellungen für alle Übersetzungen"

#: templates/events/event_form.html:146 templates/media/media_list.html:23
msgid "Date"
msgstr "Datum"

#: templates/events/event_form.html:149 templates/events/event_form.html:163
#: templates/events/event_list.html:61
#: templates/events/event_list_archived.html:37
msgid "Start"
msgstr "Beginn"

#: templates/events/event_form.html:153 templates/events/event_form.html:167
#: templates/events/event_list.html:62
#: templates/events/event_list_archived.html:38
msgid "End"
msgstr "Ende"

#: templates/events/event_form.html:157
msgid "Time"
msgstr "Uhrzeit"

#: templates/events/event_form.html:159
msgid "All-day"
msgstr "Ganztägig"

#: templates/events/event_form.html:171
msgid "Recurrence"
msgstr "Wiederholung"

#: templates/events/event_form.html:174
msgid "Recurring"
msgstr "Wiederholend"

#: templates/events/event_form.html:177
msgid "Frequency"
msgstr "Häufigkeit"

#: templates/events/event_form.html:185 templates/events/event_form.html:199
msgid "Weekday"
msgstr "Wochentag"

#: templates/events/event_form.html:197
msgid "Week"
msgstr "Woche"

#: templates/events/event_form.html:202
msgid "Interval"
msgstr "Intervall"

#: templates/events/event_form.html:205
msgid "Recurrence ends"
msgstr "Wiederholung endet"

#: templates/events/event_form.html:212
msgid "Recurrence end date"
msgstr "Wiederholung Enddatum"

#: templates/events/event_form.html:216
msgid "Where"
msgstr "Wo"

#: templates/events/event_form.html:219
msgid "This event does not have a physical location"
msgstr "Diese Veranstaltung hat keinen Veranstaltungsort"

#: templates/events/event_form.html:222 templates/pois/poi_form.html:144
msgid "Address"
msgstr "Adresse"

#: templates/events/event_form.html:224
msgid "Name of event location"
msgstr "Name des Veranstaltungsortes"

#: templates/events/event_form.html:226
msgid ""
"Create an event location or start typing the name of an existing location"
msgstr ""
"Erstelle einen Veranstaltungsort oder beginne den Namen eines bestehenden "
"Veranstaltungsortes einzutippen"

#: templates/events/event_form.html:229 templates/pois/poi_form.html:145
#: templates/pois/poi_list.html:54 templates/pois/poi_list_archived.html:27
msgid "Street"
msgstr "Straße"

#: templates/events/event_form.html:234
msgid "Germany"
msgstr "Deutschland"

#: templates/events/event_form.html:244
msgid "Map"
msgstr "Karte"

#: templates/events/event_form.html:247 templates/pages/page_form.html:199
#: templates/pois/poi_form.html:168 templates/regions/region_form.html:81
msgid "Icon"
msgstr "Icon"

#: templates/events/event_form.html:251
#: templates/organizations/organization_form.html:66
#: templates/pages/page_form.html:203 templates/pois/poi_form.html:172
#: templates/regions/region_form.html:90
msgid "Set icon"
msgstr "Icon festlegen"

#: templates/events/event_form.html:258
#: templates/events/event_list_archived_row.html:75
msgid "Restore event"
msgstr "Veranstaltung wiederherstellen"

#: templates/events/event_form.html:261
msgid "Restore this event"
msgstr "Diese Veranstaltung wiederherstellen"

#: templates/events/event_form.html:264 templates/events/event_list_row.html:79
msgid "Archive event"
msgstr "Veranstaltung archivieren"

#: templates/events/event_form.html:267
msgid "Archive this event"
msgstr "Diese Veranstaltung archivieren"

#: templates/events/event_form.html:273
#: templates/events/event_list_archived_row.html:81
#: templates/events/event_list_row.html:85
msgid "Delete event"
msgstr "Veranstaltung löschen"

#: templates/events/event_form.html:276
msgid "Delete this event"
msgstr "Diese Veranstaltung löschen"

#: templates/events/event_form.html:380 templates/pages/page_form.html:309
#: templates/pois/poi_form.html:240
msgid "Do not translate the selected text."
msgstr "Der markierte Text wird nicht übersetzt."

#: templates/events/event_form.html:399 templates/pages/page_form.html:328
#: templates/pois/poi_form.html:259
msgid "Location"
msgstr "Ort"

#: templates/events/event_form.html:406 templates/pages/page_form.html:335
#: templates/pois/poi_form.html:266
msgid "Link"
msgstr "Link"

#: templates/events/event_form.html:413 templates/pages/page_form.html:342
#: templates/pois/poi_form.html:273
msgid "Phone"
msgstr "Telefon"

#: templates/events/event_form.html:420 templates/pages/page_form.html:349
#: templates/pois/poi_form.html:280
msgid "Opening Hours"
msgstr "Öffnungszeiten"

#: templates/events/event_form.html:427 templates/pages/page_form.html:356
#: templates/pois/poi_form.html:287
msgid "Email"
msgstr "Email"

#: templates/events/event_form.html:434 templates/pages/page_form.html:363
#: templates/pois/poi_form.html:294
msgid "Hint"
msgstr "Tipp"

#: templates/events/event_list.html:15
#: templates/events/event_list_archived.html:10
msgid "Archived events"
msgstr "Archivierte Veranstaltungen"

#: templates/events/event_list.html:32
msgid "Create event"
msgstr "Veranstaltung erstellen"

#: templates/events/event_list.html:42
#: templates/events/event_list_archived.html:18
#: templates/pages/page_tree.html:70 templates/pois/poi_list.html:43
#: templates/pois/poi_list_archived.html:25
msgid "ID"
msgstr ""

#: templates/events/event_list.html:60
#: templates/events/event_list_archived.html:36
msgid "Event location"
msgstr "Veranstaltungsort"

#: templates/events/event_list.html:63
#: templates/events/event_list_archived.html:39
#: templates/pages/page_tree.html:89 templates/pois/poi_list.html:58
#: templates/pois/poi_list_archived.html:33
msgid "Options"
msgstr "Optionen"

#: templates/events/event_list.html:76
msgid "No events available yet."
msgstr "Noch keine Veranstaltungen vorhanden."

#: templates/events/event_list_archived.html:52
msgid "No events archived yet."
msgstr "Noch keine Veranstaltungen archiviert."

#: templates/events/event_list_archived_row.html:24
#: templates/events/event_list_archived_row.html:37
#: templates/events/event_list_row.html:24
#: templates/events/event_list_row.html:37
#: templates/pages/page_tree_node.html:31
#: templates/pages/page_tree_node.html:44
msgid "Translation not available"
msgstr "Übersetzung nicht verfügbar"

#: templates/events/event_list_archived_row.html:58
#: templates/events/event_list_row.html:58
msgid "Not specified"
msgstr "Nicht festgelegt"

#: templates/events/event_list_row.html:75
msgid "Edit event"
msgstr "Veranstaltung bearbeiten"

#: templates/extra_templates/extra_template_form.html:13
#, python-format
msgid "Edit extra template \"%(extra_template_name)s\""
msgstr "Extra-Vorlage \"%(extra_template_name)s\" bearbeiten"

#: templates/extra_templates/extra_template_form.html:16
msgid "Create new extra template"
msgstr "Neue Extra-Vorlage erstellen"

#: templates/extra_templates/extra_template_form.html:22
#: templates/language_tree/language_tree_node_form.html:19
#: templates/languages/language_form.html:21
#: templates/organizations/organization_form.html:21
#: templates/pages/page_sbs.html:38
#: templates/push_notifications/push_notification_form.html:26
#: templates/regions/region_form.html:21 templates/roles/role.html:21
#: templates/users/admin/user.html:21 templates/users/region/user.html:21
msgid "Save"
msgstr "Speichern"

#: templates/extra_templates/extra_template_form.html:24
msgid "Create"
msgstr "Erstellen"

#: templates/extra_templates/extra_template_form.html:34
#: templates/organizations/organization_form.html:31
#: templates/regions/region_form.html:31 templates/users/admin/user.html:31
#: templates/users/region/user.html:31
msgid "General Settings"
msgstr "Allgemeine Einstellungen"

#: templates/extra_templates/extra_template_form.html:39
msgid "Extra name"
msgstr "Extra Name"

#: templates/extra_templates/extra_template_form.html:40
msgid "Enter the extra's name here"
msgstr "Name des Extras hier eingeben"

#: templates/extra_templates/extra_template_form.html:43
msgid "Slug of the extra"
msgstr "Alias des Extras"

#: templates/extra_templates/extra_template_form.html:44
msgid "Leave blank to generate unique slug from name"
msgstr ""
"Dieses Feld freilassen, um einen eindeutigen Alias aus dem Namen zu "
"generieren"

#: templates/extra_templates/extra_template_form.html:47
msgid "URL of the extra"
msgstr "URL des Extras"

#: templates/extra_templates/extra_template_form.html:48
msgid "Enter the extra's url here"
msgstr "URL des Extras hier eingeben"

#: templates/extra_templates/extra_template_form.html:51
msgid "Thumbnail of the extra"
msgstr "Thumbnail des Extras"

#: templates/extra_templates/extra_template_form.html:52
msgid "Enter the extra's thumbnail here"
msgstr "URL des Extra-Thumbnails hier eingeben"

#: templates/extra_templates/extra_template_form.html:60
#: templates/organizations/organization_form.html:54
#: templates/regions/region_form.html:110 templates/users/admin/user.html:67
#: templates/users/region/user.html:67
msgid "Extended Settings"
msgstr "Erweiterte Einstellungen"

#: templates/extra_templates/extra_template_form.html:63
msgid "Post data of the extra in JSON (optional)"
msgstr "Post-Parameter des Extras im JSON-Formt (optional)"

#: templates/extra_templates/extra_template_form.html:64
msgid "Enter the extra's post data in JSON here"
msgstr "Post-Parameter des Extras hier im JSON-Formt eingeben"

#: templates/extra_templates/extra_template_form.html:71
msgid "Does the extra make use of its region's postal code?"
msgstr "Verwendet das Extra die PLZ seiner Region?"

#: templates/extra_templates/extra_template_list.html:9
msgid "Extra Templates"
msgstr "Extra-Vorlagen"

#: templates/extra_templates/extra_template_list.html:14
msgid "Create extra template"
msgstr "Neue Extra-Vorlage erstellen"

#: templates/extra_templates/extra_template_list.html:24
#: templates/extras/extra_list.html:31 templates/media/media_list.html:22
#: templates/organizations/organization_list.html:24
#: templates/regions/region_list.html:29 templates/roles/list.html:24
msgid "Name"
msgstr "Name"

#: templates/extra_templates/extra_template_list.html:25
#: templates/organizations/organization_list.html:25
msgid "Slug"
msgstr "URL-Parameter"

#: templates/extra_templates/extra_template_list.html:26
msgid "URL"
msgstr "URL"

#: templates/extra_templates/extra_template_list.html:27
#: templates/languages/language_list.html:30 templates/pages/page_tree.html:88
#: templates/regions/region_list.html:33
msgid "Last updated"
msgstr "Zuletzt aktualisiert"

#: templates/extra_templates/extra_template_list.html:28
#: templates/languages/language_list.html:29
#: templates/regions/region_list.html:32
msgid "Created"
msgstr "Erstellt"

#: templates/extra_templates/extra_template_list.html:37
msgid "No extra templates available yet."
msgstr "Noch keine Extra-Vorlagen vorhanden."

#: templates/extras/extra_list.html:20
msgid "Manage extra templates"
msgstr "Extra-Vorlagen verwalten"

#: templates/extras/extra_list.html:32
msgid "Active since"
msgstr "Aktiv seit"

#: templates/extras/extra_list.html:33 templates/settings/user.html:18
msgid "Actions"
msgstr "Aktionen"

#: templates/extras/extra_list.html:42
msgid "No extras available yet."
msgstr "Noch keine Extras vorhanden."

#: templates/extras/extra_list_row.html:22
msgid "Deactivate"
msgstr "Deaktivieren"

#: templates/extras/extra_list_row.html:26
msgid "Activate"
msgstr "Aktivieren"

#: templates/language_tree/language_tree.html:19
msgid "Create language tree node"
msgstr "Sprach-Knoten hinzufügen"

#: templates/language_tree/language_tree.html:30
#: templates/language_tree/language_tree_node_form.html:28
#: templates/push_notifications/push_notification_form.html:62
msgid "Language"
msgstr "Sprache"

#: templates/language_tree/language_tree.html:46
msgid "No language tree available yet."
msgstr "Noch kein Sprach-Baum vorhanden."

#: templates/language_tree/language_tree_node_form.html:12
msgid "Edit language tree node"
msgstr "Knoten bearbeiten"

#: templates/language_tree/language_tree_node_form.html:14
msgid "Add language"
msgstr "Sprache hinzufügen"

#: templates/language_tree/language_tree_node_form.html:37
msgid "Source Language"
msgstr "Quell-Sprache"

#: templates/language_tree/language_tree_node_form.html:47
msgid "Activate language"
msgstr "Sprache aktivieren"

#: templates/languages/language_form.html:13
#, python-format
msgid "Edit language \"%(translated_language_name)s\""
msgstr "Sprache \"%(translated_language_name)s\" bearbeiten"

#: templates/languages/language_form.html:16
msgid "Create new language"
msgstr "Neue Sprache erstellen"

#: templates/languages/language_form.html:29
msgid "Name in English"
msgstr "Name auf Englisch"

#: templates/languages/language_form.html:30
msgid "Enter the language's name in english here"
msgstr "Name der Sprache auf Englisch hier eingeben"

#: templates/languages/language_form.html:34
#: templates/languages/language_list.html:26
msgid "Native name"
msgstr "Nativer Name"

#: templates/languages/language_form.html:35
msgid "Enter the language's native name here"
msgstr "Nativen Name der Sprache hier eingeben"

#: templates/languages/language_form.html:39
#: templates/languages/language_list.html:27
msgid "Code"
msgstr "Code"

#: templates/languages/language_form.html:40
msgid "Enter the language's code here"
msgstr "Sprach-Code hier eingeben"

#: templates/languages/language_form.html:44
#: templates/languages/language_list.html:28
msgid "Text direction"
msgstr "Schreibrichtung"

#: templates/languages/language_form.html:45
msgid "Select text direction here"
msgstr "Schreibrichtung auswählen"

#: templates/languages/language_list.html:9
msgid "Manage Languages"
msgstr "Sprachen"

#: templates/languages/language_list.html:14
msgid "Create language"
msgstr "Sprache hinzufügen"

#: templates/languages/language_list.html:25
msgid "Name in"
msgstr "Name auf"

#: templates/languages/language_list.html:39
msgid "No languages available yet."
msgstr "Noch keine Sprachen vorhanden."

#: templates/media/media_form.html:12
msgid "Submit"
msgstr "Absenden"

#: templates/media/media_form.html:15
msgid "Return"
msgstr "Zurück"

#: templates/media/media_list.html:12
msgid "Upload File"
msgstr "Datei hochladen"

#: templates/media/media_list.html:24 templates/pages/page_archive.html:22
msgid "Operations"
msgstr "Optionen"

#: templates/organizations/organization_form.html:13
#, python-format
msgid "Edit organization \"%(organization_name)s\""
msgstr "Organisation \"%(organization_name)s\" bearbeiten"

#: templates/organizations/organization_form.html:16
msgid "Create new organization"
msgstr "Neue Organisation erstellen"

#: templates/organizations/organization_form.html:36
msgid "Organizationname"
msgstr "Organisationsname"

#: templates/organizations/organization_form.html:37
msgid "Enter the organization's name here"
msgstr "Name der Organisation hier eingeben"

#: templates/organizations/organization_form.html:40
msgid "Slug of the organization"
msgstr "Slug der Organisation"

#: templates/organizations/organization_form.html:41
msgid "Enter the organization's slug here"
msgstr "URL-Parameter der Organisation hier eingeben"

#: templates/organizations/organization_form.html:44
msgid "Thumbnail of the organization"
msgstr "Thumbnail der Organisation"

#: templates/organizations/organization_form.html:45
msgid "Enter the organization's thumbnail here"
msgstr "Name der Organisations-Thumbnail hier eingeben"

#: templates/organizations/organization_list.html:9
msgid "Manage Organizations"
msgstr "Organisationen"

#: templates/organizations/organization_list.html:14
msgid "Create organization"
msgstr "Organisation erstellen"

#: templates/organizations/organization_list.html:26
msgid "Thumbnail"
msgstr "Vorschaubild"

#: templates/organizations/organization_list.html:35
msgid "No organizations available yet."
msgstr "Noch keine Organisationen vorhanden."

#: templates/pages/_page_permission_table.html:29
msgid "Editors"
msgstr "Bearbeiter"

#: templates/pages/_page_permission_table.html:30
msgid "These users can edit this page, but are not allowed to publish it."
msgstr ""
"Diese Benutzer können die Seite bearbeiten, aber nicht veröffentlichen."

#: templates/pages/_page_permission_table.html:55
msgid "Add to editors"
msgstr "Zu Bearbeitern hinzufügen"

#: templates/pages/_page_permission_table.html:60
msgid "Publishers"
msgstr "Veröffentlicher"

#: templates/pages/_page_permission_table.html:61
msgid "These users can edit and publish this page."
msgstr "Diese Benutzer können die Seite bearbeiten und veröffentlichen"

#: templates/pages/_page_permission_table.html:86
msgid "Add to publishers"
msgstr "Erlaubnis zum Veröffentlichen erteilen"

#: templates/pages/confirmation_popups/archive_page.html:5
msgid "Please confirm that you really want to archive this page"
msgstr "Bitte bestätigen Sie, dass diese Seite archiviert werden soll."

#: templates/pages/confirmation_popups/archive_page.html:7
msgid "All translations of this page will also be archived."
msgstr "Es werden auch alle Übersetzungen dieser Seite archiviert."

#: templates/pages/confirmation_popups/archive_page.html:11
msgid "Yes, archive this page now."
msgstr "Ja, diese Seite jetzt archivieren"

#: templates/pages/confirmation_popups/delete_page.html:5
msgid "Please confirm that you really want to delete this page"
msgstr "Bitte bestätigen Sie, dass diese Seite gelöscht werden soll"

#: templates/pages/confirmation_popups/delete_page.html:7
msgid "All translations of this page will also be deleted."
msgstr "Alle Übersetzungen dieser Seite werden gelöscht."

#: templates/pages/confirmation_popups/delete_page.html:11
msgid "Yes, delete this page now."
msgstr "Ja, die Seite jetzt löschen."

#: templates/pages/page_archive.html:8
msgid "Archived Pages"
msgstr "Archivierte Seiten"

#: templates/pages/page_archive.html:33
msgid "Restore page"
msgstr "Seite wiederherstellen"

#: templates/pages/page_archive.html:38
msgid "Restore"
msgstr "Wiederherstellen"

#: templates/pages/page_archive.html:45
msgid "Please confirm that you really want to restore this page"
msgstr "Bitte bestätigen Sie, dass diese Seite wiederhergestellt werden soll"

#: templates/pages/page_archive.html:47
msgid "All translations of this page will also be restored."
msgstr "Alle Übersetzungen dieser Seite werden wiederhergestellt."

#: templates/pages/page_archive.html:51
msgid "Yes, restore this page now."
msgstr "Ja, die Seite wiederherstellen."

#: templates/pages/page_archive.html:65 templates/pages/page_tree.html:109
msgid "No pages available yet."
msgstr "Noch keine Seiten vorhanden."

#: templates/pages/page_form.html:40
#, python-format
msgid "Edit page \"%(page_title)s\""
msgstr "Seite \"%(page_title)s\" bearbeiten"

#: templates/pages/page_form.html:51 templates/pages/page_tree_node.html:70
msgid "Create new translation"
msgstr "Neue Übersetzung erstellen"

#: templates/pages/page_form.html:54
msgid "Create new page"
msgstr "Neue Seite erstellen"

#: templates/pages/page_form.html:103
msgid "Side by side view"
msgstr "Übersetzungen nebeneinander anzeigen"

#: templates/pages/page_form.html:134
#: templates/push_notifications/push_notification_form.html:54
msgid "Content"
msgstr "Inhalt"

#: templates/pages/page_form.html:135 templates/pages/page_sbs.html:33
msgid "Insert content here"
msgstr "Inhalt hier eingeben"

#: templates/pages/page_form.html:158
msgid "Positioning"
msgstr "Anordnung"

#: templates/pages/page_form.html:159
msgid "Relationship"
msgstr "Verhältnis"

#: templates/pages/page_form.html:163
msgid "Page"
msgstr "Seite"

#: templates/pages/page_form.html:171
msgid "Embed live content"
msgstr "Live-Inhalte einbinden"

#: templates/pages/page_form.html:192
msgid "Additional permissions for this page"
msgstr "Zusätzliche Berechtigungen für diese Seite"

#: templates/pages/page_form.html:193
msgid ""
"This affects only users, who don't have the permission to change arbitrary "
"pages anyway."
msgstr ""
"Dies betrifft nur Benutzer, die nicht ohnehin die Berechtigung haben, "
"beliebige Seiten zu ändern."

#: templates/pages/page_form.html:209 templates/pages/page_tree_node.html:95
msgid "Archive page"
msgstr "Seite archivieren"

#: templates/pages/page_form.html:211
msgid "Page is archived."
msgstr "Die Seite wurde archiviert."

#: templates/pages/page_form.html:214
msgid "Archive this page"
msgstr "Diese Seite archivieren"

#: templates/pages/page_form.html:220 templates/pages/page_tree_node.html:104
msgid "Delete page"
msgstr "Seite löschen"

#: templates/pages/page_form.html:222 templates/pages/page_tree_node.html:100
#: views/pages/page_actions.py:93
msgid "You cannot delete a page which has children."
msgstr "Sie können keine Seite löschen, die Unterseiten besitzt."

#: templates/pages/page_form.html:225
msgid "Delete this page"
msgstr "Diese Seite löschen"

#: templates/pages/page_sbs.html:11
#, python-format
msgid ""
"Translate \"%(page_title)s\" from %(source_language)s to %(target_language)s"
msgstr ""
"Übersetze \"%(page_title)s\" von %(source_language)s nach %(target_language)s"

#: templates/pages/page_sbs.html:40
msgid "Go Back to Page Editor"
msgstr "Zurück zum Seiten-Editor"

#: templates/pages/page_tree.html:18
msgid "Archived pages"
msgstr "Archivierte Seiten"

#: templates/pages/page_tree.html:43
msgid "Upload"
msgstr "Hochladen"

#: templates/pages/page_tree.html:53 templates/pages/page_tree.html:57
msgid "Create page"
msgstr "Seite erstellen"

#: templates/pages/page_tree.html:56
msgid "You can only create pages in the default language"
msgstr "Sie können Seiten nur in der Standard-Sprache anlegen"

#: templates/pages/page_tree_node.html:57
msgid "Currently in translation"
msgstr "Wird momentan übersetzt"

#: templates/pages/page_tree_node.html:61
msgid "Translation outdated"
msgstr "Übersetzung is veraltet"

#: templates/pages/page_tree_node.html:65
msgid "Edit translation"
msgstr "Diese Übersetzung bearbeiten"

#: templates/pages/page_tree_node.html:88
msgid "View page"
msgstr "Seite ansehen"

#: templates/pages/page_tree_node.html:91
msgid "Edit page"
msgstr "Seite bearbeiten"

#: templates/pages/page_tree_node.html:110
msgid "Download page"
msgstr "Seite herunterladen"

#: templates/pois/confirmation_popups/archive_poi.html:5
msgid "Please confirm that you really want to archive this POI"
msgstr "Bitte bestätigen Sie, dass dieser POI archiviert werden soll."

#: templates/pois/confirmation_popups/archive_poi.html:8
msgid "All translations of this POI will also be archived."
msgstr "Es werden auch alle Übersetzungen dieses POIs archiviert."

#: templates/pois/confirmation_popups/archive_poi.html:12
msgid "Yes, archive this POI now."
msgstr "Ja, diesen POI jetzt archivieren"

#: templates/pois/confirmation_popups/delete_poi.html:5
msgid "Please confirm that you really want to delete this POI"
msgstr "Bitte bestätigen Sie, dass dieser POI gelöscht werden soll"

#: templates/pois/confirmation_popups/delete_poi.html:8
msgid "All translations of this POI will also be deleted."
msgstr "Alle Übersetzungen dieses POIs werden gelöscht."

#: templates/pois/confirmation_popups/delete_poi.html:12
msgid "Yes, delete this POI now."
msgstr "Ja, diesen POI jetzt löschen."

#: templates/pois/confirmation_popups/restore_poi.html:5
msgid "Please confirm that you really want to restore this POI"
msgstr "Bitte bestätigen Sie, dass dieser POI wiederhergestellt werden soll"

#: templates/pois/confirmation_popups/restore_poi.html:8
msgid "All translations of this POI will also be restored."
msgstr "Alle Übersetzungen dieses POIs werden ebenfalls wiederhergestellt."

#: templates/pois/confirmation_popups/restore_poi.html:12
msgid "Yes, restore this POI now."
msgstr "Ja, diesen POI wiederherstellen."

#: templates/pois/poi_form.html:40
#, python-format
msgid "Edit POI \"%(poi_title)s\""
msgstr "POI \"%(poi_title)s\" bearbeiten"

#: templates/pois/poi_form.html:51
msgid "Create new POI translation"
msgstr "Neue POI Übersetzung erstellen"

#: templates/pois/poi_form.html:54
msgid "Create new POI"
msgstr "POI erstellen"

#: templates/pois/poi_form.html:106
msgid " Leave blank to derive from title"
msgstr " Freilassen, um vom Titel abzuleiten"

#: templates/pois/poi_form.html:117
msgid "Short description"
msgstr "Kurzbeschreibung"

#: templates/pois/poi_form.html:118
msgid "Insert short description here"
msgstr "Kurzbeschreibung hier eingeben"

#: templates/pois/poi_form.html:146
msgid "Insert street here"
msgstr "Straße hier eingeben"

#: templates/pois/poi_form.html:148 templates/pois/poi_list.html:55
#: templates/pois/poi_list_archived.html:28
msgid "Postal Code"
msgstr "Postleitzahl"

#: templates/pois/poi_form.html:149
msgid "Insert postal code here"
msgstr "Postleitzahl hier eingeben"

#: templates/pois/poi_form.html:152
msgid "Insert city here"
msgstr "Stadt hier eingeben"

#: templates/pois/poi_form.html:154 templates/pois/poi_list.html:57
#: templates/pois/poi_list_archived.html:30
msgid "Country"
msgstr "Land"

#: templates/pois/poi_form.html:155
msgid "Insert country here"
msgstr "Land hier eingeben"

#: templates/pois/poi_form.html:159
msgid "Position"
msgstr "Position"

#: templates/pois/poi_form.html:160 templates/pois/poi_list_archived.html:31
#: templates/regions/region_form.html:76
msgid "Longitude"
msgstr "Geographische Länge"

#: templates/pois/poi_form.html:161
msgid "Insert longitude here"
msgstr "Geographische Länge hier eingeben"

#: templates/pois/poi_form.html:163 templates/pois/poi_list_archived.html:32
#: templates/regions/region_form.html:73
msgid "Latitude"
msgstr "Geographische Breite"

#: templates/pois/poi_form.html:164
msgid "Insert latitude here"
msgstr "Geographische Breite hier eingeben"

#: templates/pois/poi_form.html:179 templates/pois/poi_form.html:180
#: templates/pois/poi_list_archived_row.html:35
msgid "Restore POI"
msgstr "POI Wiederherstellen"

#: templates/pois/poi_form.html:181
msgid "Restore this POI"
msgstr "Diesen POI wiederherstellen"

#: templates/pois/poi_form.html:184 templates/pois/poi_form.html:185
#: templates/pois/poi_list_row.html:44
msgid "Archive POI"
msgstr "POI archivieren"

#: templates/pois/poi_form.html:186
msgid "Archive this POI"
msgstr "Diesen POI archivieren"

#: templates/pois/poi_form.html:192 templates/pois/poi_form.html:193
#: templates/pois/poi_list_archived_row.html:40
#: templates/pois/poi_list_row.html:49
msgid "Delete POI"
msgstr "POI löschen"

#: templates/pois/poi_form.html:194
msgid "Delete this POI"
msgstr "Diesen POI löschen"

#: templates/pois/poi_list.html:16
msgid "Archived POIs"
msgstr "Archivierte POIs"

#: templates/pois/poi_list.html:32
msgid "Create POI"
msgstr "POI erstellen"

#: templates/pois/poi_list.html:67 templates/pois/poi_list_archived.html:42
msgid "No POIs available yet."
msgstr "Noch keine POIs vorhanden."

#: templates/pois/poi_list_archived.html:10
msgid "Archived Points of Interest"
msgstr "Archivierte Points of Interest"

#: templates/push_notifications/push_notification_form.html:15
#, python-format
msgid "Edit push notification \"%(push_notification_title)s\""
msgstr "Push Benachrichtigung \"%(push_notification_title)s\" bearbeiten"

#: templates/push_notifications/push_notification_form.html:18
msgid "Create new translation for push notification"
msgstr "Übersetzung für Push-Benachrichtigung erstellen"

#: templates/push_notifications/push_notification_form.html:21
msgid "Create new push notification"
msgstr "Neue Push-Benachrichtigung verfassen"

#: templates/push_notifications/push_notification_form.html:27
msgid "Save & Send"
msgstr "Speichern & Senden"

#: templates/push_notifications/push_notification_form.html:34
#, python-format
msgid ""
"This push notification has already been sent on the "
"%(push_notification_sent_date)s."
msgstr ""
"Diese Push-Benachrichtigung wurde bereits am %(push_notification_sent_date)s "
"gesendet."

#: templates/push_notifications/push_notification_form.html:43
#: templates/push_notifications/push_notification_list.html:27
msgid "Channel"
msgstr "Kanal"

#: templates/push_notifications/push_notification_form.html:44
msgid "This affects all translations of this notification."
msgstr "Dies betrifft alle Übersetzungen dieser Benachrichtigung"

#: templates/push_notifications/push_notification_form.html:45
msgid "Insert channel name here"
msgstr "Kanal-Name hier eingeben"

#: templates/push_notifications/push_notification_form.html:50
#, python-format
msgid "Insert title in %(language)s here"
msgstr "Titel auf %(language)s hier eingeben"

#: templates/push_notifications/push_notification_form.html:55
#, python-format
msgid "Insert content in %(language)s here"
msgstr "Inhalt auf %(language)s hier eingeben"

#: templates/push_notifications/push_notification_form.html:63
msgid "Current language"
msgstr "Aktuelle Sprache"

#: templates/push_notifications/push_notification_form.html:70
msgid "Translations"
msgstr "Übersetzungen"

#: templates/push_notifications/push_notification_list.html:13
msgid "Create push notification"
msgstr "Push-Benachrichtigung verfassen"

#: templates/push_notifications/push_notification_list.html:39
msgid "Sent"
msgstr "Gesendet"

#: templates/push_notifications/push_notification_list.html:49
msgid "No push notifications available yet."
msgstr "Noch keine Push-Benachrichtigungen vorhanden."

#: templates/regions/region_form.html:13
#, python-format
msgid "Edit region \"%(region_name)s\""
msgstr "Region \"%(region_name)s\" bearbeiten"

#: templates/regions/region_form.html:16
msgid "Create new region"
msgstr "Neue Region erstellen"

#: templates/regions/region_form.html:36 templates/regions/region_list.html:28
msgid "Administrative division"
msgstr "Verwaltungseinheit"

#: templates/regions/region_form.html:44
msgid "Name of the region"
msgstr "Name der Region"

#: templates/regions/region_form.html:45
msgid "Enter the region's name here"
msgstr "Name der Region hier eingeben"

#: templates/regions/region_form.html:48
msgid "Region aliases"
msgstr "Alternativnamen der Region"

#: templates/regions/region_form.html:49
msgid "This can be e.g. municipalities in this region."
msgstr "Dies können z.B. Gemeinden in dieser Region sein."

#: templates/regions/region_form.html:50
msgid "Enter multiple aliases separated by commas."
msgstr "Mehrere Alternativnamen mit Kommata getrennt eingeben."

#: templates/regions/region_form.html:51
msgid "Enter region aliases here"
msgstr "Alternativnamen der Region hier eingeben"

#: templates/regions/region_form.html:65
msgid "E-mail-address of the administrator"
msgstr "E-Mail-Adresse des Administrators"

#: templates/regions/region_form.html:66
msgid "Enter the administrator's e-mail-address here"
msgstr "E-Mail-Adresse des Administrators hier eingeben"

#: templates/regions/region_form.html:70
msgid "Postal code"
msgstr "Postleitzahl"

#: templates/regions/region_form.html:71
msgid "Enter postal code here"
msgstr "Postleitzahl hier eingeben"

#: templates/regions/region_form.html:74
msgid "Enter latitude here"
msgstr "Geographische Breite hier eingeben"

#: templates/regions/region_form.html:77
msgid "Enter longitude here"
msgstr "Geographische Länge hier eingeben"

#: templates/regions/region_form.html:115
msgid "Activate events"
msgstr "Veranstaltungen aktivieren"

#: templates/regions/region_form.html:121
msgid "Activate push notifications"
msgstr "Push-Benachrichtigungen aktivieren"

#: templates/regions/region_form.html:125
msgid "Push notification channels"
msgstr "Push-Benachrichtigungskanäle"

#: templates/regions/region_form.html:126
msgid "Enter multiple channels separated by commas."
msgstr "Mehrere Kanäle mit Kommata getrennt eingeben."

#: templates/regions/region_form.html:127
msgid "Enter push notification channels here"
msgstr "Push-Benachrichtigungskanäle hier eingeben"

#: templates/regions/region_form.html:134
msgid "Activate statistics"
msgstr "Statistiken aktivieren"

#: templates/regions/region_form.html:138
msgid "Activate SSL verification for Matomo"
msgstr "SSL-Verifikation für Matomo aktivieren"

#: templates/regions/region_form.html:142
msgid "Enter URL for Matomo here"
msgstr "Matomo-URL hier eingeben"

#: templates/regions/region_form.html:146
msgid "Enter token for Matomo here"
msgstr "Matomo-Token hier eingeben"

#: templates/regions/region_form.html:151
msgid "Page permissions"
msgstr "Seiten-Berechtigungen"

#: templates/regions/region_form.html:153
msgid "Activate permissions for specific pages"
msgstr "Zusätzliche Berechtigungen für bestimmte Seiten aktivieren"

#: templates/regions/region_form.html:163
msgid "Duplicate content of another region"
msgstr "Inhalte aus einer anderen Region duplizieren"

#: templates/regions/region_form.html:166
msgid "Copy languages, pages and media from another region"
msgstr "Sprachen, Seiten und Medien aus einer anderen Region kopieren"

#: templates/regions/region_form.html:181
#, python-format
msgid "Delete region \"%(region_name)s\""
msgstr "Region \"%(region_name)s\" löschen"

#: templates/regions/region_form.html:192
msgid "Please confirm that you really want to delete this region."
msgstr "Bitte bestätigen Sie, dass diese Region gelöscht werden soll"

#: templates/regions/region_form.html:194
msgid ""
"This can not be reversed. All pages, events, POIs and users of this region "
"will also be deleted."
msgstr ""
"Dies kann nicht rückgängig gemacht werden. Alle Seiten, Veranstaltungen, "
"POIs und Benutzer dieser Region werden ebenfalls gelöscht."

#: templates/regions/region_form.html:198
msgid "Summary of deleted objects"
msgstr "Zusammenfassung der zu löschenden Objekte"

#: templates/regions/region_form.html:208
msgid "POIs"
msgstr "POIs"

#: templates/regions/region_form.html:214
msgid "Yes, delete this region now"
msgstr "Ja, diese Region jetzt löschen"

#: templates/regions/region_list.html:9
msgid "Manage Regions"
msgstr "Regionen"

#: templates/regions/region_list.html:18
msgid "Create region"
msgstr "Region erstellen"

#: templates/regions/region_list.html:30
msgid "CMS-URL"
msgstr "CMS-URL"

#: templates/regions/region_list.html:31
msgid "WebApp-URL"
msgstr "WebApp-URL"

#: templates/regions/region_list.html:43
msgid "No regions available yet."
msgstr "Noch keine Regionen vorhanden."

#: templates/roles/list.html:9
msgid "Manage Roles"
msgstr "Rollen"

#: templates/roles/list.html:14
msgid "Create role"
msgstr "Rolle erstellen"

#: templates/roles/list.html:33
msgid "No roles available yet."
msgstr "Noch keine Rollen vorhanden."

#: templates/roles/role.html:13
#, python-format
msgid "Edit role \"%(role_name)s\""
msgstr "Rolle \"%(role_name)s\" bearbeiten"

#: templates/roles/role.html:16
msgid "Create new role"
msgstr "Neue Rolle erstellen"

#: templates/roles/role.html:30
msgid "Name of the Role"
msgstr "Name der Rolle"

#: templates/roles/role.html:33
msgid "Enter the role's name here"
msgstr "Name der Rolle hier eingeben"

#: templates/roles/role.html:41
msgid "Permissions of the role"
msgstr "Berechtigungen der Rolle"

#: templates/settings/admin_settings.html:9
msgid "Admin Settings"
msgstr "Administrator-Einstellungen"

#: templates/settings/mfa/add_key.html:16
msgid "Something went wrong during 2FA registration"
msgstr ""
"Während der Registrierung eines neuen Schlüssels ist ein Fehler aufgetreten"

#: templates/settings/mfa/add_key.html:20
msgid ""
"Please enter a nickname for your new key. This nickname can be used to find "
"the correct key in case you need to revoke authentication."
msgstr ""
"Bitte wählen Sie einen Namen für den neuen Schlüssel. Dieser Name kann "
"verwendet werden um den Schlüssel später zum Bearbeiten der Einstellungen zu "
"identifizieren."

#: templates/settings/mfa/add_key.html:24
#: templates/settings/mfa/add_key.html:26
msgid "Nickname"
msgstr "Schlüsselname"

#: templates/settings/mfa/add_key.html:31
msgid "Add 2FA key"
msgstr "2FA Schlüssel hinzufügen"

#: templates/settings/mfa/add_key.html:38 templates/settings/mfa/delete.html:37
msgid "It seems like your browser does not support webauthn"
msgstr ""
"Ihr Browser unterstützt leider kein webauthn, es kann kein Schlüssel "
"hinzugefügt werden"

#: templates/settings/mfa/authenticate.html:18
msgid "The password is incorrect."
msgstr "Das Passwort ist falsch."

#: templates/settings/mfa/authenticate.html:22
msgid "Please authenticate to change security related settings"
msgstr ""
"Bitte loggen Sie sich erneut ein, um sicherheitsrelevante Einstellungen zu "
"bearbeiten."

#: templates/settings/mfa/delete.html:18
msgid "Remove the last key"
msgstr "Entfernung des letzten Schlüssels"

#: templates/settings/mfa/delete.html:19
msgid ""
"This is your last key, once removed you will be able to log in without a "
"second factor"
msgstr ""
"Dies ist der letzte Schlüssel. Sobald dieser entfernt wurde, ist ein Login "
"ohne zusätzliche Authentifizierung möglich"

#: templates/settings/mfa/delete.html:21
msgid "Remove key"
msgstr "Schlüssel entfernen"

#: templates/settings/mfa/delete.html:22
msgid ""
"Once you remove the key you will need to use one of the other available keys "
"to log into your account. Please make sure that you have at least one extra "
"key available to log in before removing this key."
msgstr ""
"Sobald Sie diesen Schlüssel entfernt haben müssen Sie sich mit einem der "
"übrigen Schlüssel anmelden. Bitte stellen Sie sicher, dass ihnen mindestens "
"einer der aktuell registrierten Schlüssel vorliegen bevor Sie diesen "
"Schlüssel entfernen."

#: templates/settings/mfa/delete.html:30
msgid "Delete 2FA key"
msgstr "Schlüssel entfernen"

#: templates/settings/settings.html:11
msgid "Settings for"
msgstr "Einstellungen für"

#: templates/settings/user.html:8
msgid "User settings"
msgstr "Benutzereinstellungen"

#: templates/settings/user.html:9
msgid "Registered 2FA key"
msgstr "Hinterlegte 2-Faktor-Schlüssel"

#: templates/settings/user.html:15
msgid "Key name"
msgstr "Schlüsselname"

#: templates/settings/user.html:16
msgid "Last usage"
msgstr "Letzte verwendung"

#: templates/settings/user.html:17
msgid "Date added"
msgstr "Hinzugefügt am"

#: templates/settings/user.html:32
msgid "No 2FA keys have been added yet."
msgstr "Es wurden noch keine 2-Faktor-Schlüssel hinzugefügt."

#: templates/settings/user.html:38
msgid "Add a new 2FA key"
msgstr "Neuen Schlüssel hinzufügen"

#: templates/settings/user.html:42
msgid ""
"You can use your FIDO2 keys to secure your account. Once you added a key to "
"your account you won't be able to log in without using the key."
msgstr ""
"Sie können einen FIDO2 2-Faktor-Schlüsssel verwenden um Ihren Account "
"abzusichern. Sobald ein Schlüssel hinzugefügt wurde, ist ein Login nur noch "
"mit diesem möglich."

#: templates/settings/user.html:43
msgid ""
"To make sure that you don't loose access to your account when you loose your "
"FIDO2 key it is recommended to add multiple keys. Just make sure to keep at "
"least one key at a secure place."
msgstr ""
"Um sicherzustellen, dass Sie den Zugriff auf Ihren Account nicht verlieren, "
"wenn Sie Ihren Sicherheitsschlüssel nicht mehr verwenden können, wird "
"empfohlen mindestens einen weiteren Schlüssel zu hinterlegen. Diesen "
"Ersatzschlüssel sollten Sie an einem sicheren Ort aufbewahren."

#: templates/statistics/statistics_dashboard.html:14
msgid "Page views"
msgstr "Seitenaufrufe"

#: templates/statistics/statistics_dashboard.html:65
msgid "Select start time"
msgstr "Startzeitpunkt auswählen"

#: templates/statistics/statistics_dashboard.html:67
msgid "Select end time"
msgstr "Endzeitpunkt auswählen"

#: templates/statistics/statistics_dashboard.html:72
msgid "Month view"
msgstr "Monatsansicht"

#: templates/statistics/statistics_dashboard.html:76
msgid "Year view"
msgstr "Jahresansicht"

#: templates/statistics/statistics_dashboard.html:79
msgid "Customize view"
msgstr "Ansicht anpassen"

#: templates/statistics/statistics_dashboard.html:84
#: templates/statistics/statistics_dashboard.html:93
msgid "Export"
msgstr "Exportieren"

#: templates/statistics/statistics_dashboard.html:87
msgid "Choose format"
msgstr "Format auswählen"

#: templates/statistics/statistics_dashboard.html:89
msgid "please select"
msgstr "bitte auswählen"

#: templates/statistics/statistics_dashboard.html:90
msgid "Image/PNG"
msgstr "Bild/PNG"

#: templates/statistics/statistics_dashboard.html:91
msgid "Table Document/CSV"
msgstr "Tabellendokument/CSV"

#: templates/users/admin/list.html:9
msgid "Manage User"
msgstr "Nutzerverwaltung"

#: templates/users/admin/list.html:18 templates/users/region/list.html:13
msgid "Create user"
msgstr "Benutzer erstellen"

#: templates/users/admin/list.html:29 templates/users/region/list.html:24
msgid "First Name"
msgstr "Vorname"

#: templates/users/admin/list.html:30 templates/users/region/list.html:25
msgid "Last Name"
msgstr "Nachname"

#: templates/users/admin/list.html:31 templates/users/region/list.html:26
msgid "E-mail-address"
msgstr "E-Mail Adresse"

#: templates/users/admin/list.html:32 templates/users/admin/user.html:97
#: templates/users/region/list.html:27 templates/users/region/user.html:82
msgid "Organization"
msgstr "Organisation"

#: templates/users/admin/list.html:34 templates/users/admin/user.html:77
msgid "Staff"
msgstr "Mitarbeiter"

#: templates/users/admin/list.html:35 templates/users/admin/user.html:72
msgid "Superuser"
msgstr "Super-Administrator"

#: templates/users/admin/list.html:44 templates/users/region/list.html:37
msgid "No users available yet."
msgstr "Noch keine Benutzer vorhanden."

#: templates/users/admin/user.html:13 templates/users/region/user.html:13
#, python-format
msgid "Edit user \"%(user_name)s\""
msgstr "Benutzer \"%(user_name)s\" bearbeiten"

#: templates/users/admin/user.html:16 templates/users/region/user.html:16
msgid "Create new user"
msgstr "Neuen Benutzer erstellen"

#: templates/users/admin/user.html:37 templates/users/region/user.html:37
msgid "Enter the username here"
msgstr "Name des Benutzers hier eingeben"

#: templates/users/admin/user.html:40 templates/users/region/user.html:40
msgid "First name of the user"
msgstr "Vorname des Benutzers"

#: templates/users/admin/user.html:41 templates/users/region/user.html:41
msgid "Enter the user's first name here"
msgstr "Vorname des Benutzers hier eingeben"

#: templates/users/admin/user.html:44 templates/users/region/user.html:44
msgid "Last name of the user"
msgstr "Nachname des Benutzers"

#: templates/users/admin/user.html:45 templates/users/region/user.html:45
msgid "Enter the user's last name here"
msgstr "Nachname des Benutzers hier eingeben"

#: templates/users/admin/user.html:48 templates/users/region/user.html:48
msgid "E-mail-address of the user"
msgstr "E-Mail-Adresse des Benutzers"

#: templates/users/admin/user.html:49 templates/users/region/user.html:49
msgid "Enter the user's e-mail-address here"
msgstr "E-Mail-Adresse des Benutzers hier eingeben"

#: templates/users/admin/user.html:52 templates/users/region/user.html:52
msgid "Password of the user"
msgstr "Passwort des Benutzers"

#: templates/users/admin/user.html:58 templates/users/region/user.html:58
msgid "Leave empty to keep unchanged"
msgstr "Feld leer lassen, um das Passwort nicht zu ändern"

#: templates/users/admin/user.html:58 templates/users/region/user.html:58
msgid "Enter the user's password here"
msgstr "Passwort des Benutzers hier eingeben"

#: templates/users/admin/user.html:108 templates/users/region/user.html:92
msgid "Delete this user"
msgstr "Diesen Benutzer löschen"

#: templates/users/confirmation_popups/delete_region_user.html:4
#: templates/users/confirmation_popups/delete_user.html:4
msgid "Please confirm that you really want to delete this user"
msgstr "Bitte bestätigen Sie, dass dieser Benutzer gelöscht werden soll"

#: templates/users/confirmation_popups/delete_region_user.html:6
#: templates/users/confirmation_popups/delete_user.html:6
msgid "This cannot be reversed."
msgstr "Dies kann nicht rückgängig gemacht werden."

#: templates/users/confirmation_popups/delete_region_user.html:9
#: templates/users/confirmation_popups/delete_user.html:9
msgid "Yes, delete this user now"
msgstr "Ja, diesen Benutzer jetzt löschen"

#: utils/slug_utils.py:30
#, python-format
msgid "Cannot generate slug from %(fallback)s."
msgstr ""

#: views/authentication/authentication_actions.py:71
#: views/authentication/authentication_actions.py:90
msgid "You need to log in first"
msgstr "Sie müssen sich zunäachst einloggen"

#: views/authentication/authentication_actions.py:74
msgid "You are already logged in"
msgstr "Sie sind bereits eingeloggt"

#: views/authentication/authentication_actions.py:138
msgid "You have been successfully logged off."
msgstr "Sie wurden erfolgreich abgemeldet."

#: views/authentication/authentication_actions.py:150
msgid ""
"A message with instructions for resetting your password has been sent to the "
"e-mail address provided."
msgstr ""
"Eine Nachricht mit Anweisungen zum Zurücksetzen Ihres Passworts wurde an die "
"angegebene E-Mail Adresse geschickt."

#: views/authentication/authentication_actions.py:175
msgid "Your password has been successfully changed."
msgstr "Ihr Passwort wurde erfolgreich geändert."

#: views/authentication/authentication_actions.py:176
msgid "You can now log in with your new password."
msgstr "Sie können sich jetzt mit dem neuen Passwort einloggen."

#: views/error_handler/error_handler.py:7
msgid "Bad request"
msgstr "Inkorrekte Anfrage"

#: views/error_handler/error_handler.py:8
msgid "There was an error in your request."
msgstr "Die Anfrage war fehlerhaft aufgebaut."

#: views/error_handler/error_handler.py:15
msgid "Forbidden"
msgstr "Zugriff verweigert"

#: views/error_handler/error_handler.py:16
msgid "You don't have the permission to access this page."
msgstr "Sie haben nicht die nötige Berechtigung, um diese Seite aufzurufen."

#: views/error_handler/error_handler.py:23
msgid "Page not found"
msgstr "Seite nicht gefunden"

#: views/error_handler/error_handler.py:24
msgid "The page you requested could not be found."
msgstr "Die von Ihnen angeforderte Seite konnte leider nicht gefunden werden."

#: views/error_handler/error_handler.py:31
msgid "Internal Server Error"
msgstr "Interner Server-Fehler"

#: views/error_handler/error_handler.py:32
msgid "An unexpected error has occurred."
msgstr "Es ist ein unerwarteter Fehler aufgetreten."

#: views/events/event_actions.py:22
msgid "Event was successfully archived."
msgstr "Veranstaltung wurde erfolgreich archiviert."

#: views/events/event_actions.py:41
msgid "Event was successfully restored."
msgstr "Veranstaltung wurde erfolgreich wiederhergestellt."

#: views/events/event_actions.py:57
msgid "Event was successfully deleted."
msgstr "Veranstaltung wurde erfolgreich gelöscht."

#: views/events/event_list_view.py:43
msgid "Please create at least one language node before creating events."
msgstr ""
"Bitte erstellen Sie mindestens einen Sprach-Knoten, bevor Sie "
"Veranstaltungen verwalten."

#: views/events/event_list_view.py:47
msgid "You don't have the permission to edit or create events."
msgstr ""
"Sie haben nicht die nötige Berechtigung, um Veranstaltungen zu bearbeiten "
"oder zu erstellen."

#: views/events/event_view.py:42
msgid "You don't have the permission to edit this event."
msgstr ""
"Sie haben nicht die nötige Berechtigung, um diese Veranstaltung zu "
"bearbeiten."

#: views/events/event_view.py:45
msgid "You cannot edit this event because it is archived."
msgstr ""
"Sie können diese Veranstaltung nicht bearbeiten, weil sie archiviert ist."

#: views/events/event_view.py:132 views/pages/page_sbs_view.py:107
#: views/pages/page_view.py:122 views/pois/poi_view.py:114
#: views/regions/region_view.py:67 views/users/region_user_actions.py:113
#: views/users/region_user_list_view.py:113 views/users/region_user_view.py:113
#: views/users/user_actions.py:90 views/users/user_list_view.py:90
#: views/users/user_view.py:90
msgid "No changes detected."
msgstr "Keine Änderungen vorgenommen."

#: views/events/event_view.py:157
msgid "Event was successfully created and published."
msgstr "Veranstaltung wurde erfolgreich erstellt und veröffentlicht."

#: views/events/event_view.py:159
msgid "Event was successfully created."
msgstr "Veranstaltung wurde erfolgreich erstellt."

#: views/events/event_view.py:167
msgid "Event translation was successfully created and published."
msgstr ""
"Veranstaltungsübersetzung wurde erfolgreich erstellt und veröffentlicht."

#: views/events/event_view.py:169
msgid "Event translation was successfully created."
msgstr "Veranstaltungsübersetzung wurde erfolgreich erstellt."

#: views/events/event_view.py:172
msgid "Event was successfully published."
msgstr "Veranstaltung wurde erfolgreich veröffentlicht."

#: views/events/event_view.py:174
msgid "Event was successfully saved."
msgstr "Veranstaltung wurde erfolgreich gespeichert."

#: views/extra_templates/extra_template_view.py:40
msgid "Extra template saved successfully"
msgstr "Extra-Vorlage wurde erfolgreich gespeichert."

#: views/extra_templates/extra_template_view.py:43
msgid "Extra template created successfully"
msgstr "Extra-Vorlage wurde erfolgreich erstellt."

#: views/extra_templates/extra_template_view.py:52
#: views/language_tree/language_tree_node_view.py:69
#: views/organizations/organization_view.py:50 views/pages/page_sbs_view.py:109
#: views/pages/page_view.py:110
#: views/push_notifications/push_notification_view.py:126
#: views/regions/region_view.py:56 views/roles/role_view.py:49
#: views/users/region_user_actions.py:116
#: views/users/region_user_list_view.py:116 views/users/region_user_view.py:116
#: views/users/user_actions.py:93 views/users/user_list_view.py:93
#: views/users/user_view.py:93
msgid "Errors have occurred."
msgstr "Es sind Fehler aufgetreten."

#: views/extras/extra_actions.py:17
msgid "was successfully activated."
msgstr "wurde erfolgreich aktiviert."

#: views/extras/extra_actions.py:30
msgid "was successfully deactivated."
msgstr "wurde erfolgreich deaktiviert."

#: views/language_tree/language_tree_node_view.py:60
msgid "Language tree node was saved successfully."
msgstr "Sprach-Baum wurde erfolgreich gespeichert."

#: views/language_tree/language_tree_node_view.py:63
msgid "Language tree node was created successfully."
msgstr "Sprach-Baum wurde erfolgreich erstellt."

#: views/languages/language_view.py:42
msgid "Language saved successfully."
msgstr "Sprache wurde erfolgreich gespeichert."

#: views/languages/language_view.py:44
msgid "Language created successfully"
msgstr "Sprache wurde erfolgreich erstellt."

#: views/organizations/organization_view.py:40
msgid "Organization created successfully"
msgstr "Organisation wurde erfolgreich erstellt."

#: views/organizations/organization_view.py:43
msgid "Organization saved successfully"
msgstr "Organisation wurde erfolgreich gespeichert."

#: views/pages/page_actions.py:40
msgid "Page was successfully archived."
msgstr "Seite wurde erfolgreich archiviert."

#: views/pages/page_actions.py:59
msgid "Page was successfully restored."
msgstr "Seite wurde erfolgreich wiederhergestellt."

#: views/pages/page_actions.py:96
msgid "Page was successfully deleted."
msgstr "Seite wurde erfolgreich gelöscht."

#: views/pages/page_actions.py:156
#, python-brace-format
msgid "The page \"{page}\" was successfully moved."
msgstr "Die Seite \"{page}\" wurde erfolgreich verschoben."

#: views/pages/page_actions.py:225 views/pages/page_actions.py:240
#, python-brace-format
msgid "Information: The user {user} has this permission already."
msgstr "Information: Der Nutzer {user} hat diese Berechtigung bereits"

#: views/pages/page_actions.py:233
#, python-brace-format
msgid "Success: The user {user} can now edit this page."
msgstr "Erfolg: Der Nutzer {user} kann nun diese Seite bearbeiten"

#: views/pages/page_actions.py:248
#, python-brace-format
msgid "Success: The user {user} can now publish this page."
msgstr "Erfolg: Der Nutzer {user} kann dieses Seite nurn veröffentlichen"

#: views/pages/page_actions.py:323
#, python-brace-format
msgid ""
"Information: The user {user} has been removed from the editors of this page, "
"but has the implicit permission to edit this page anyway."
msgstr ""
"Information: Die Berechtigung des Nutzers {user} um diese Seite zu "
"bearbeiten wurde entfernt,aber er kann sie auf Grund seiner anderen "
"Berechtigungen weiterhin veröffentlichen"

#: views/pages/page_actions.py:329
#, python-brace-format
msgid "Success: The user {user} cannot edit this page anymore."
msgstr "Erfolg: Der Nutzer {user} kann diese Seite nicht mehr bearbeiten"

#: views/pages/page_actions.py:340
#, python-brace-format
msgid ""
"Information: The user {user} has been removed from the publishers of this "
"page, but has the implicit permission to publish this page anyway."
msgstr ""
"Information: Die Berechtigung des Nutzers {user} um diese Seite zu "
"veröffentlichen wurde entfernt,aber er kann sie auf Grund seiner anderen "
"Berechtigungen weiterhin veröffentlichen"

#: views/pages/page_actions.py:346
#, python-brace-format
msgid "Success: The user {user} cannot publish this page anymore."
msgstr "Erfolg: Der Nutzer {user} kann diese Seite nicht mehr veröffentlichen"

#: views/pages/page_sbs_view.py:103 views/pages/page_view.py:149
msgid "Translation was successfully created."
msgstr "Übersetzung wurde erfolgreich erstellt."

#: views/pages/page_sbs_view.py:105 views/pages/page_view.py:154
msgid "Translation was successfully saved."
msgstr "Übersetzung wurde erfolgreich gespeichert."

#: views/pages/page_tree_view.py:39
msgid "Please create at least one language node before creating pages."
msgstr ""
"Bitte erstellen Sie mindestens einen Sprach-Knoten, bevor Sie Seiten "
"verwalten."

#: views/pages/page_tree_view.py:52
msgid "You don't have the permission to edit or create pages."
msgstr ""
"Sie haben nicht die nötige Berechtigung, um Seiten zu bearbeiten oder zu "
"erstellen."

#: views/pages/page_view.py:53
msgid "You don't have the permission to edit this page."
msgstr "Sie haben nicht die nötige Berechtigung, um diese Seite zu bearbeiten."

#: views/pages/page_view.py:142
msgid "Page was successfully created and published."
msgstr "Seite wurde erfolgreich erstellt und veröffentlicht."

#: views/pages/page_view.py:144
msgid "Page was successfully created."
msgstr "Seite wurde erfolgreich erstellt."

#: views/pages/page_view.py:147
msgid "Translation was successfully created and published."
msgstr "Übersetzung wurde erfolgreich erstellt und veröffentlicht."

#: views/pages/page_view.py:152
msgid "Translation was successfully published."
msgstr "Übersetzung wurde erfolgreich veröffentlicht."

#: views/pois/poi_actions.py:27 views/pois/poi_view.py:132
msgid "POI was successfully archived."
msgstr "POI wurde erfolgreich archiviert."

#: views/pois/poi_actions.py:44
msgid "POI was successfully restored."
msgstr "POI wurde erfolgreich wiederhergestellt."

#: views/pois/poi_actions.py:58
msgid "POI was successfully deleted."
msgstr "POI wurde erfolgreich gelöscht."

#: views/pois/poi_list_view.py:44
msgid "Please create at least one language node before creating POIs."
msgstr ""
"Bitte erstellen Sie mindestens einen Sprach-Knoten, bevor Sie POIs verwalten."

#: views/pois/poi_list_view.py:51
msgid "You don't have the permission to edit or create POIs."
msgstr ""
"Sie haben nicht die nötige Berechtigung, um POIs zu bearbeiten oder zu "
"erstellen."

#: views/pois/poi_list_view.py:56
#, python-format
msgid "You can only create POIs in the default language (%(language)s)."
msgstr "Sie können POIs nur in der Standard-Sprache (%(language)s) anlegen"

#: views/pois/poi_view.py:48
msgid "You don't have the permission to edit this POI."
msgstr "Sie haben nicht die nötige Berechtigung, um diesen POI zu bearbeiten."

#: views/pois/poi_view.py:51
msgid "You cannot edit this POI because it is archived."
msgstr "Sie können diesen POI nicht bearbeiten, weil er archiviert ist."

#: views/pois/poi_view.py:135
msgid "POI was successfully created and published."
msgstr "POI wurde erfolgreich erstellt und veröffentlicht."

#: views/pois/poi_view.py:137
msgid "POI was successfully created."
msgstr "POI wurde erfolgreich erstellt."

#: views/pois/poi_view.py:145
msgid "POI Translation was successfully created and published."
msgstr "POI Übersetzung wurde erfolgreich erstellt und veröffentlicht."

#: views/pois/poi_view.py:147
msgid "POI Translation was successfully created."
msgstr "POI Übersetzung wurde erfolgreich erstellt."

#: views/pois/poi_view.py:150
msgid "POI Translation was successfully published."
msgstr "POI Übersetzung wurde erfolgreich veröffentlich."

#: views/pois/poi_view.py:152
msgid "POI Translation was successfully saved."
msgstr "POI Übersetzung wurde erfolgreich gespeichert."

#: views/push_notifications/push_notification_list_view.py:38
msgid ""
"Please create at least one language node before creating push notifications."
msgstr ""
"Bitte erstellen Sie mindestens einen Sprach-Knoten, bevor Sie Push-"
"Benachrichtigungen verwalten."

#: views/push_notifications/push_notification_view.py:72
msgid "Push notification saved successfully."
msgstr "Push-Benachrichtigung wurde erfolgreich gespeichert."

#: views/push_notifications/push_notification_view.py:75
msgid "Push notification created successfully."
msgstr "Push-Benachrichtigung wurde erfolgreich erstellt."

#: views/push_notifications/push_notification_view.py:121
msgid "Push notification was successfully sent."
msgstr "Push-Benachrichtigung wurde erfolgreich gespeichert."

#: views/push_notifications/push_notification_view.py:123
msgid "Error occurred sending the push notification"
msgstr "Push-Benachrichtigung konnte nicht gesendet werden"

#: views/regions/region_actions.py:22
msgid "Region was successfully deleted."
msgstr "Region wurde erfolgreich gelöscht."

#: views/regions/region_view.py:80
msgid "Region saved successfully."
msgstr "Region wurde erfolgreich gespeichert."

#: views/regions/region_view.py:82
msgid "Region created successfully"
msgstr "Region wurde erfolgreich erstellt."

#: views/roles/role_view.py:40
msgid "Role saved successfully"
msgstr "Rolle wurde erfolgreich gespeichert."

#: views/roles/role_view.py:43
msgid "Role created successfully"
msgstr "Rolle wurde erfolgreich erstellt."

#: views/settings/mfa/mfa.py:51
msgid "The provided password is not correct"
msgstr "Das angegebene Passwort ist falsch."

#: views/settings/mfa/mfa.py:102
msgid "This nickname has already been used"
msgstr "Dieser Name wurde bereits genutzt."

#: views/settings/mfa/mfa.py:106
msgid "You already registered this key"
msgstr "Sie haben diesen Schlüssel bereits registriert"

#: views/statistics/analytics_view.py:58
msgid "Please enter a correct start and enddate"
msgstr "Bitte fügen sie ein valides Start- und Enddatum für die Ansicht ein."

#: views/statistics/analytics_view.py:80
msgid "Connection to Matomo could not be established"
msgstr "Es konnte keine Verbindung zum Matomo hergestellt werden."

#: views/statistics/analytics_view.py:83
msgid ""
"The url you have entered is invalid. Please check the corresponding settings."
msgstr ""
"Die URL, die Sie eingegeben haben, ist inkorrekt. Bitte prüfen Sie die "
"Einstellungen."

#: views/statistics/analytics_view.py:86
msgid ""
"There was an error during the establishment of a connection. Please check "
"the region and the entered key."
msgstr ""
"Es gab einen Fehler mit der Verbindung zum Matomo Server. Bitte prüfen Sie "
"Ihre Einstellungen."

#: views/users/region_user_actions.py:102
#: views/users/region_user_list_view.py:102 views/users/region_user_view.py:102
#: views/users/user_actions.py:83 views/users/user_list_view.py:83
#: views/users/user_view.py:83
msgid "User was successfully saved."
msgstr "Benutzer wurde erfolgreich gespeichert."

#: views/users/region_user_actions.py:104
#: views/users/region_user_list_view.py:104 views/users/region_user_view.py:104
#: views/users/user_actions.py:85 views/users/user_list_view.py:85
#: views/users/user_view.py:85
msgid "User was successfully created."
msgstr "Benutzer wurde erfolgreich erstellt."

#: views/users/region_user_actions.py:133
#: views/users/region_user_list_view.py:133 views/users/region_user_view.py:133
#: views/users/user_actions.py:108 views/users/user_list_view.py:108
#: views/users/user_view.py:108
msgid "User was successfully deleted."
msgstr "Benutzer wurde erfolgreich gelöscht."

#~ msgid "Create new point of interest"
#~ msgstr "Neuen Point of Interest erstellen"

#~ msgid "POI is archived."
#~ msgstr "Der POI wurde archiviert."

#~ msgid "Embed before content"
#~ msgstr "Vor Inhalt einbinden"

#~ msgid "Embed after content"
#~ msgstr "Nach Inhalt einbinden"

#~ msgid "Search page"
#~ msgstr "Seite suchen"

#~ msgid "Coordinates"
#~ msgstr "Koordinaten"

#~ msgid "Visibility"
#~ msgstr "Sichtbarkeit"

#~ msgid "Finished Review"
#~ msgstr "Review abgeschlossen"

#~ msgid "Creator"
#~ msgstr "Ersteller"

#~ msgid "Side by Side View"
#~ msgstr "Übersetzungen nebeneinander anzeigen"

#~ msgid "Translation"
#~ msgstr "Übersetzung"

#~ msgid "Embed page"
#~ msgstr "Seite einbinden"

#~ msgid "Settings for this language"
#~ msgstr "Einstellungen für diese Sprache"

#~ msgid "Deleted page"
#~ msgstr "Gelöschte Seite"

#~ msgid "Edit language \"%(form.instance.translated_name)s\""
#~ msgstr "Sprache \"%(form.instance.translated_name)s\" bearbeiten"

#~ msgid "English name"
#~ msgstr "Englischer Name"

#~ msgid ""
#~ "Please confirm that you really want to delete the region \"%(region_name)s"
#~ "\""
#~ msgstr ""
#~ "Bitte bestätigen Sie, dass die Region \"%(region_name)s\" gelöscht werden "
#~ "soll"

#~ msgid "Yes, delete this region now."
#~ msgstr "Ja, diese Region jetzt löschen"

#~ msgid "User"
#~ msgstr "Benutzer"

#~ msgid "Publish all translations"
#~ msgstr "Alle Übersetzungen veröffentlichen"

#~ msgid "Publish this translation"
#~ msgstr "Diese Übersetzung veröffentlichen"

#~ msgid "User saved successfully."
#~ msgstr "Benutzer wurde erfolgreich gespeichert."

#~ msgid "User created successfully."
#~ msgstr "Benutzer wurde erfolgreich erstellt."

#~ msgid "History"
#~ msgstr "Historie"

#~ msgid "Drafts"
#~ msgstr "Entwürfe"

#~ msgid "Page was published successfully."
#~ msgstr "Seite wurde erfolgreich veröffentlicht."

#~ msgid "Page was created successfully."
#~ msgstr "Seite wurde erfolgreich erstellt."

#~ msgid "Arabic"
#~ msgstr "Arabisch"

#~ msgid "Farsi"
#~ msgstr "Farsi"

#~ msgid "French"
#~ msgstr "Französisch"

#~ msgid "Turkish"
#~ msgstr "Türkisch"

#~ msgid "Parent page"
#~ msgstr "Übergeordnete Seite"

#~ msgid "Order"
#~ msgstr "Reihenfolge"

#~ msgid "Integreat CMS"
#~ msgstr "Integreat CMS"<|MERGE_RESOLUTION|>--- conflicted
+++ resolved
@@ -7,11 +7,7 @@
 msgstr ""
 "Project-Id-Version: 1.0\n"
 "Report-Msgid-Bugs-To: \n"
-<<<<<<< HEAD
-"POT-Creation-Date: 2020-01-05 16:34+0000\n"
-=======
-"POT-Creation-Date: 2020-01-16 20:52+0000\n"
->>>>>>> 351398d3
+"POT-Creation-Date: 2020-01-18 21:52+0000\n"
 "PO-Revision-Date: YEAR-MO-DA HO:MI+ZONE\n"
 "Last-Translator: Timo Ludwig <ludwig@integreat-app.de>\n"
 "Language-Team:\n"
@@ -242,14 +238,6 @@
 msgid "Fourth week"
 msgstr "Vierte Woche"
 
-<<<<<<< HEAD
-#: models/beds.py:27
-msgid "There cannot be more free beds than the total number of beds."
-msgstr ""
-"Es kann nicht mehr freie Betten geben als Betten insgesamt vorhanden sind."
-
-#: models/language.py:24
-=======
 #: forms/authentication/password_reset_form.py:13
 msgid "The passwords do not match."
 msgstr "Die Passwörter stimmen nicht überein."
@@ -328,8 +316,12 @@
 msgid "Do no import initial content"
 msgstr "Keine Inhalte übernehmen"
 
+#: models/accommodations/beds.py:27
+msgid "There cannot be more free beds than the total number of beds."
+msgstr ""
+"Es kann nicht mehr freie Betten geben als Betten insgesamt vorhanden sind."
+
 #: models/languages/language.py:19
->>>>>>> 351398d3
 msgid "Left to right"
 msgstr "Links nach Rechts"
 
