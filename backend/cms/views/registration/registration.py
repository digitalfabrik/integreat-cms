--- conflicted
+++ resolved
@@ -6,13 +6,8 @@
 
 
 def login(request):
-<<<<<<< HEAD
     return auth_views.LoginView.as_view(
         template_name='registration/login.html')(request)
-=======
-    return auth_views.LoginView.as_view(template_name='registration/login.html',
-                                        authentication_form=forms.LoginForm)(request)
->>>>>>> c598386d
 
 
 def logout(request):
@@ -28,21 +23,9 @@
 
 
 def password_reset_confirm(request):
-<<<<<<< HEAD
     return auth_views.password_reset_confirm(template_name='registration/password_reset_confirm.html')
 
 
 def password_reset_complete(request):
     messages.success(request, 'Ihr Passwort wurde erfolgreich geändert. Sie können sich jetzt mit dem neuen Passwort einloggen.')
-    return HttpResponseRedirect(reverse('login'))
-=======
-    return auth_views.password_reset_confirm(
-        request,
-        template_name='registration/password_reset_confirm.html')
-
-
-def password_reset_complete(request):
-    messages.success(request, 'Ihr Passwort wurde erfolgreich geändert.' +
-                     'Sie können sich jetzt mit dem neuen Passwort einloggen.')
-    return  HttpResponseRedirect(reverse('login'))
->>>>>>> c598386d
+    return HttpResponseRedirect(reverse('login'))