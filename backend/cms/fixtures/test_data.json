--- conflicted
+++ resolved
@@ -1,68 +1,1202 @@
 [
-   {
-     "model": "auth.user",
-     "pk": 1,
-     "fields": {
-       "password": "pbkdf2_sha256$150000$6GBOYJT9gM6Z$fUrVoa16jJuWcG5G/cEjEGUZ14e9DWJAus8ygWHN4nk=",
-       "last_login": null,
-       "is_superuser": true,
-       "username": "root",
-       "first_name": "Root",
-       "last_name": "User",
-       "email": "root@root.root",
-       "is_staff": true,
-       "is_active": true,
-       "date_joined": "2019-11-13T09:21:34.960Z",
-       "groups": [],
-       "user_permissions": []
-     }
-   },
-   {
-      "model" : "cms.language",
-      "pk" : 1,
-      "fields" : {
-         "created_date" : "2019-08-12T07:50:18.139Z",
-         "last_updated" : "2019-08-12T07:50:18.140Z",
-         "native_name" : "Deutsch",
-         "english_name" : "German",
-         "text_direction" : "ltr",
-         "code" : "de-de"
-      }
-   },
-   {
-      "model" : "cms.language",
-      "pk" : 2,
-      "fields" : {
-         "last_updated" : "2019-08-12T07:50:24.636Z",
-         "created_date" : "2019-08-12T07:50:24.635Z",
-         "native_name" : "Deutsch",
-         "text_direction" : "ltr",
-         "english_name" : "English",
-         "code" : "en-us"
-      }
-   },
-   {
-      "pk" : 3,
-      "model" : "cms.language",
-      "fields" : {
-         "created_date" : "2019-08-12T07:51:29.233Z",
-         "last_updated" : "2019-08-12T07:51:29.233Z",
-         "native_name" : "العربية",
-         "english_name" : "Arabic",
-         "text_direction" : "rtl",
-         "code" : "ar-ma"
-      }
-   },
-   {
-      "fields" : {
-         "code" : "fa-ir",
-         "text_direction" : "rtl",
-         "english_name" : "Farsi",
-         "native_name" : "فارسی",
-         "last_updated" : "2019-08-12T07:52:21.400Z",
-         "created_date" : "2019-08-12T07:52:21.399Z"
+  {
+    "model": "auth.user",
+    "pk": 1,
+    "fields": {
+      "password": "pbkdf2_sha256$150000$6GBOYJT9gM6Z$fUrVoa16jJuWcG5G/cEjEGUZ14e9DWJAus8ygWHN4nk=",
+      "last_login": null,
+      "is_superuser": true,
+      "username": "root",
+      "first_name": "Root",
+      "last_name": "User",
+      "email": "root@root.root",
+      "is_staff": true,
+      "is_active": true,
+      "date_joined": "2019-11-13T09:21:34.960Z",
+      "groups": [],
+      "user_permissions": []
+    }
+  },
+  {
+    "model": "cms.region",
+    "pk": 1,
+    "fields": {
+      "name": "Augsburg",
+      "slug": "augsburg",
+      "status": "ACTIVE",
+      "administrative_division": "CITY",
+      "aliases": "[\"Haunstetten\",\"Friedberg\"]",
+      "events_enabled": true,
+      "push_notifications_enabled": true,
+      "push_notification_channels": "[\"\"]",
+      "latitude": 48.36882,
+      "longitude": 10.8958715,
+      "postal_code": "86150",
+      "admin_mail": "augsburg@integreat-app.de",
+      "created_date": "2019-08-12T07:48:17.997Z",
+      "last_updated": "2019-08-12T07:48:17.998Z",
+      "statistics_enabled": false,
+      "matomo_url": "",
+      "matomo_token": "",
+      "matomo_ssl_verify": true
+    }
+  },
+  {
+    "model": "cms.region",
+    "pk": 2,
+    "fields": {
+      "name": "N\u00fcrnberg",
+      "slug": "nurnberg",
+      "status": "ACTIVE",
+      "administrative_division": "CITY",
+      "aliases": "[\"Schwabach\",\"Lauf an der Pegnitz\"]",
+      "events_enabled": true,
+      "push_notifications_enabled": true,
+      "push_notification_channels": "[\"\"]",
+      "latitude": 49.455288,
+      "longitude": 11.0766198,
+      "postal_code": "90403",
+      "admin_mail": "nuernberg@integreat-app.de",
+      "created_date": "2019-08-12T07:50:05.572Z",
+      "last_updated": "2019-08-12T07:50:05.573Z",
+      "statistics_enabled": false,
+      "matomo_url": "",
+      "matomo_token": "",
+      "matomo_ssl_verify": true
+    }
+  },
+  {
+    "model": "cms.region",
+    "pk": 3,
+    "fields": {
+      "name": "Berlin",
+      "slug": "berlin",
+      "status": "ACTIVE",
+      "administrative_division": "CITY",
+      "aliases": "[\"Friedrichshain\",\"Kreuzberg\",\"Charlottenburg\",\"Neukölln\",\"Schöneberg\",\"Wedding\",\"Pankow\"]",
+      "events_enabled": true,
+      "push_notifications_enabled": true,
+      "push_notification_channels": "[\"\"]",
+      "latitude": 52.519513,
+      "longitude": 13.406629,
+      "postal_code": "86150",
+      "admin_mail": "berlin@integreat-app.de",
+      "created_date": "2019-08-12T07:48:17.997Z",
+      "last_updated": "2019-08-12T07:48:17.998Z",
+      "statistics_enabled": false,
+      "matomo_url": "",
+      "matomo_token": "",
+      "matomo_ssl_verify": true
+    }
+  },
+  {
+    "model": "cms.language",
+    "pk": 1,
+    "fields": {
+      "code": "de-de",
+      "english_name": "German",
+      "native_name": "Deutsch",
+      "text_direction": "ltr",
+      "created_date": "2019-08-12T07:50:18.139Z",
+      "last_updated": "2019-08-12T07:50:18.140Z"
+    }
+  },
+  {
+    "model": "cms.language",
+    "pk": 2,
+    "fields": {
+      "code": "en-us",
+      "english_name": "English",
+      "native_name": "Deutsch",
+      "text_direction": "ltr",
+      "created_date": "2019-08-12T07:50:24.635Z",
+      "last_updated": "2019-08-12T07:50:24.636Z"
+    }
+  },
+  {
+    "model": "cms.language",
+    "pk": 3,
+    "fields": {
+      "code": "ar-ma",
+      "english_name": "Arabic",
+      "native_name": "العربية",
+      "text_direction": "rtl",
+      "created_date": "2019-08-12T07:51:29.233Z",
+      "last_updated": "2019-08-12T07:51:29.233Z"
+    }
+  },
+  {
+    "model": "cms.language",
+    "pk": 4,
+    "fields": {
+      "code": "fa-ir",
+      "english_name": "Farsi",
+      "native_name": "فارسی",
+      "text_direction": "rtl",
+      "created_date": "2019-08-12T07:52:21.399Z",
+      "last_updated": "2019-08-12T07:52:21.400Z"
+    }
+  },
+  {
+    "model": "cms.languagetreenode",
+    "pk": 1,
+    "fields": {
+      "language": 1,
+      "parent": null,
+      "region": 1,
+      "active": true,
+      "created_date": "2019-08-12T07:52:34.183Z",
+      "last_updated": "2019-08-12T07:52:34.187Z",
+      "lft": 1,
+      "rght": 8,
+      "tree_id": 1,
+      "level": 0
+    }
+  },
+  {
+    "model": "cms.languagetreenode",
+    "pk": 2,
+    "fields": {
+      "language": 2,
+      "parent": 1,
+      "region": 1,
+      "active": true,
+      "created_date": "2019-08-12T07:52:44.617Z",
+      "last_updated": "2019-08-12T07:52:44.629Z",
+      "lft": 2,
+      "rght": 7,
+      "tree_id": 1,
+      "level": 1
+    }
+  },
+  {
+    "model": "cms.languagetreenode",
+    "pk": 3,
+    "fields": {
+      "language": 3,
+      "parent": 2,
+      "region": 1,
+      "active": true,
+      "created_date": "2019-08-12T07:52:52.560Z",
+      "last_updated": "2019-08-12T07:52:52.564Z",
+      "lft": 3,
+      "rght": 4,
+      "tree_id": 1,
+      "level": 2
+    }
+  },
+  {
+    "model": "cms.languagetreenode",
+    "pk": 4,
+    "fields": {
+      "language": 4,
+      "parent": 2,
+      "region": 1,
+      "active": true,
+      "created_date": "2019-08-12T07:53:00.429Z",
+      "last_updated": "2019-08-12T07:53:00.441Z",
+      "lft": 5,
+      "rght": 6,
+      "tree_id": 1,
+      "level": 2
+    }
+  },
+  {
+    "model": "cms.languagetreenode",
+    "pk": 5,
+    "fields": {
+      "language": 1,
+      "parent": null,
+      "region": 2,
+      "active": true,
+      "created_date": "2019-08-12T07:53:15.051Z",
+      "last_updated": "2019-08-12T07:53:15.053Z",
+      "lft": 1,
+      "rght": 8,
+      "tree_id": 2,
+      "level": 0
+    }
+  },
+  {
+    "model": "cms.languagetreenode",
+    "pk": 6,
+    "fields": {
+      "language": 2,
+      "parent": 5,
+      "region": 2,
+      "active": true,
+      "created_date": "2019-08-12T07:53:28.892Z",
+      "last_updated": "2019-08-12T07:53:28.898Z",
+      "lft": 2,
+      "rght": 7,
+      "tree_id": 2,
+      "level": 1
+    }
+  },
+  {
+    "model": "cms.languagetreenode",
+    "pk": 7,
+    "fields": {
+      "language": 3,
+      "parent": 6,
+      "region": 2,
+      "active": true,
+      "created_date": "2019-08-12T07:53:43.197Z",
+      "last_updated": "2019-08-12T07:53:43.201Z",
+      "lft": 3,
+      "rght": 6,
+      "tree_id": 2,
+      "level": 2
+    }
+  },
+  {
+    "model": "cms.languagetreenode",
+    "pk": 8,
+    "fields": {
+      "language": 4,
+      "parent": 7,
+      "region": 2,
+      "active": true,
+      "created_date": "2019-08-12T07:53:50.363Z",
+      "last_updated": "2019-08-12T07:53:50.374Z",
+      "lft": 4,
+      "rght": 5,
+      "tree_id": 2,
+      "level": 3
+    }
+  },
+  {
+    "model": "cms.languagetreenode",
+    "pk": 9,
+    "fields": {
+      "language": 1,
+      "parent": null,
+      "region": 3,
+      "active": true,
+      "created_date": "2019-08-12T07:52:34.183Z",
+      "last_updated": "2019-08-12T07:52:34.187Z",
+      "lft": 1,
+      "rght": 8,
+      "tree_id": 1,
+      "level": 0
+    }
+  },
+  {
+    "model": "cms.languagetreenode",
+    "pk": 10,
+    "fields": {
+      "language": 2,
+      "parent": 1,
+      "region": 3,
+      "active": true,
+      "created_date": "2019-08-12T07:52:44.617Z",
+      "last_updated": "2019-08-12T07:52:44.629Z",
+      "lft": 2,
+      "rght": 7,
+      "tree_id": 1,
+      "level": 1
+    }
+  },
+  {
+    "model": "cms.languagetreenode",
+    "pk": 11,
+    "fields": {
+      "language": 3,
+      "parent": 2,
+      "region": 3,
+      "active": true,
+      "created_date": "2019-08-12T07:52:52.560Z",
+      "last_updated": "2019-08-12T07:52:52.564Z",
+      "lft": 3,
+      "rght": 4,
+      "tree_id": 1,
+      "level": 2
+    }
+  },
+  {
+    "model": "cms.languagetreenode",
+    "pk": 12,
+    "fields": {
+      "language": 4,
+      "parent": 2,
+      "region": 3,
+      "active": true,
+      "created_date": "2019-08-12T07:53:00.429Z",
+      "last_updated": "2019-08-12T07:53:00.441Z",
+      "lft": 5,
+      "rght": 6,
+      "tree_id": 1,
+      "level": 2
+    }
+  },
+  {
+    "model": "cms.pagetranslation",
+    "pk": 1,
+    "fields": {
+      "page": 1,
+      "slug": "willkommen",
+      "title": "Willkommen",
+      "status": "PUBLIC",
+      "text": "Willkommen in Augsburg",
+      "language": 1,
+      "currently_in_translation": false,
+      "version": 1,
+      "minor_edit": false,
+      "creator": 1,
+      "created_date": "2019-08-12T07:57:42.436Z",
+      "last_updated": "2019-08-12T07:57:42.456Z"
+    }
+  },
+  {
+    "model": "cms.pagetranslation",
+    "pk": 2,
+    "fields": {
+      "page": 2,
+      "slug": "willkommen-in-augsburg",
+      "title": "Willkommen in Augsburg",
+      "status": "PUBLIC",
+      "text": "Liebe Neub\u00fcrgerin,\r\nlieber Neub\u00fcrger,\r\n\r\nherzlich willkommen in Augsburg!\r\n\r\nSie sind in einer vielf\u00e4ltigen und weltoffenen Stadt angekommen. Fast 300.000 Menschen aus rund 170 verschiedene Nationen leben hier gut zusammen. Ich freue mich, dass Sie in der Friedensstadt Augsburg einen neuen Lebensmittelpunkt gefunden haben.\r\n\r\nDas eigene Land zu verlassen und der Umzug in ein anderes Land bedeuten eine gro\u00dfe Umstellung. Nach der Ankunft stellen sich viele allt\u00e4gliche Fragen zu Wohnung oder Unterkunft, Schule und Arbeit, sozialen und kulturellen Kontakten. Auch die Orientierung in einer fremden Kultur stellt eine gro\u00dfe Herausforderung dar.\r\n\r\nDie Integreat-App ist ein Gemeinschaftsprojekt der Stadt Augsburg in Zusammenarbeit mit T\u00fcr an T\u00fcr \u2013 Digital Factory gGmbH, die ihr technisches Know-how zur Verf\u00fcgung stellt. Unterst\u00fctzt wird das Vorhaben durch den Integrationsbeirat und die AFF- association des familles francophones.\r\n\r\nMit der App m\u00f6chten wir Ihnen helfen, das Leben in Augsburg besser zu verstehen und kennenzulernen. Sie soll ein Beitrag dazu sein, dass Sie sich bald angekommen f\u00fchlen und willkommen in unserer Stadtgesellschaft sind. Hier finden Sie wichtige Adressen, allgemeine Anlaufstellen sowie Hilfsangebote in besonderen Lebenslagen.\r\n\r\nIch hoffe sehr, dass wir Sie beim Einleben in Augsburg mit der App unterst\u00fctzen k\u00f6nnen. Ich w\u00fcnsche Ihnen, dass Sie bald erste Kontakte kn\u00fcpfen und voller Zuversicht auf Ihre pers\u00f6nliche Zukunft in unserer gemeinsamen Stadt blicken werden.\r\n\r\nDr. Kurt Gribl\r\n\r\nOberb\u00fcrgermeister\r\nder Stadt Augsburg",
+      "language": 1,
+      "currently_in_translation": false,
+      "version": 1,
+      "minor_edit": false,
+      "creator": 1,
+      "created_date": "2019-08-12T07:58:36.305Z",
+      "last_updated": "2019-08-12T08:05:51.712Z"
+    }
+  },
+  {
+    "model": "cms.pagetranslation",
+    "pk": 3,
+    "fields": {
+      "page": 3,
+      "slug": "uber-die-app-integreat-augsburg",
+      "title": "\u00dcber die App Integreat Augsburg",
+      "status": "PUBLIC",
+      "text": "Dieser Leitfaden unterst\u00fctzt Sie in Ihrem Alltag in Augsburg. Sie finden hier wichtige Adressen, Ansprechpartner und Tipps und Tricks, die Ihnen bei der Orientierung in Augsburg helfen k\u00f6nnen.\r\n\r\nIhr Alltagsguide hat mehrere Kapitel. Jedes Kapitel bearbeitet ein anderes Thema. Sie finden zum Beispiel Informationen zu \u00c4rzten, Schulen, Deutschkursen oder anderen Institutionen. Es gibt auch ein Kapitel mit Ideen, was Sie in Ihrer Freizeit machen k\u00f6nnen. Die Informationen und Freizeitangebote \u00e4ndern sich und wir aktualisieren  diese Seite regelm\u00e4\u00dfig. Deswegen ist es sehr gut, wenn Sie oft in Ihre mobile App schauen und sich \u00fcber aktuelle Aktionen und Veranstaltungen informieren.\r\n\r\nSie k\u00f6nnen diese App auch offline benutzen, wenn Sie keinen Internet-Zugang haben. Wenn Sie wieder online sind, aktualisiert sich die App von selbst.\r\n\r\nWir hoffen sehr, dass wir Ihren Aufenthalt hier in Augsburg mit dieser App vereinfachen k\u00f6nnen. Wir freuen uns, Sie hier in der Friedensstadt Augsburg begr\u00fc\u00dfen zu d\u00fcrfen.\r\n\r\n \r\n\r\nBildungskoordinatorinnen f\u00fcr Neuzugewanderte",
+      "language": 1,
+      "currently_in_translation": false,
+      "version": 1,
+      "minor_edit": false,
+      "creator": 1,
+      "created_date": "2019-08-12T07:59:21.581Z",
+      "last_updated": "2019-08-12T08:05:45.631Z"
+    }
+  },
+  {
+    "model": "cms.pagetranslation",
+    "pk": 4,
+    "fields": {
+      "page": 4,
+      "slug": "wissenswertes-uber-augsburg",
+      "title": "Wissenswertes \u00fcber Augsburg",
+      "status": "PUBLIC",
+      "text": "Augsburg liegt im S\u00fcdwesten Bayerns. Bis M\u00fcnchen sind es ungef\u00e4hr 60 km. Augsburg hat circa 298.255 Einwohner und ist die drittgr\u00f6\u00dfte Stadt Bayerns. Die gr\u00f6\u00dfte Stadt in Bayern ist M\u00fcnchen und die zweitgr\u00f6\u00dfte Stadt N\u00fcrnberg. Ein r\u00f6mischer Kaiser mit dem Namen Augustus hat Augsburg vor mehr als 2000 Jahren zwischen den Fl\u00fcssen Lech und Wertach gegr\u00fcndet. Augsburg hat sogar einen eigenen Feiertag \u2013 am 8. August feiert die Stadt das Augsburger Hohe Friedensfest. Das Fest ist ein Zeichen f\u00fcr Religionsfreiheit und f\u00fcr Frieden zwischen den Religionen.\r\n\r\nIn Augsburg gibt es viele interessante und sch\u00f6ne Orte. Aber besonders sch\u00f6n und ber\u00fchmt sind das Rathaus mit dem Goldenen Saal, die Fuggerei als \u00e4lteste Sozialsiedlung der Welt und der Augsburger Dom. Sehenswert ist auch die Anfang des 20. Jh. gebaute Synagoge, die zu den sch\u00f6nsten in Europa geh\u00f6rt.  Vom Perlachturm, einem der h\u00f6chsten Geb\u00e4ude in Augsburg, bekommen Sie eine wunderbare Aussicht auf die Stadt. Beim sch\u00f6nen Wetter kann man von der Aussichtsplattform sogar die Alpen sehen. Wer Tiere sehen m\u00f6chte, ist im Augsburger ZOO richtig aufgehoben. Wer Ruhe und Entspannung sucht, findet sie zum Beispiel im zentrumsnahen Hofgarten. Auch das Botanische Garten bietet, neben den \u00fcber 3000 Pflanzenarten, sch\u00f6ne und ruhige Pl\u00e4tze zum Erholen. An sonnigen Tagen lohnt es sich an den Ufern von Lech oder Wertach spazieren zu gehen oder Fahrad zu fahren. Im Norden Augsburgs flie\u00dfen die beiden Fl\u00fcsse zusammen. Dieses gebiet heisst  Wolfzahnau und ist zum Landschaftsschutzgebiet erkl\u00e4rt worden. Auch dort gehen die Augsburgerinnen und Augsburger gerne spazieren.\r\n\r\nEin \u00dcberblick \u00fcber Augsburger Parkanlagen und Ruheoasen finden Sie hier.\r\n\r\nM\u00f6gen Sie Fu\u00dfball? Augsburgs Fu\u00dfballmannschaft, der FC Augsburg, spielt seit 2011 in der 1. Bundesliga und hat 2015/2016 sogar in der Euro-League gespielt.\r\n\r\nBrauchen Sie Tipps f\u00fcr Ihre Freizeit, dann schauen Sie die n\u00e4chsten Seiten an. Hier finden Sie viele Ideen, was Sie in Ihrer Freizeit in Augsburg machen k\u00f6nnen.\r\n\r\nSchlagworte: Sehensw\u00fcrdigkeiten, Attraktion, Tourismus",
+      "language": 1,
+      "currently_in_translation": false,
+      "version": 1,
+      "minor_edit": false,
+      "creator": 1,
+      "created_date": "2019-08-12T07:59:50.954Z",
+      "last_updated": "2019-08-12T08:05:39.369Z"
+    }
+  },
+  {
+    "model": "cms.pagetranslation",
+    "pk": 5,
+    "fields": {
+      "page": 5,
+      "slug": "stadtplan",
+      "title": "Stadtplan",
+      "status": "PUBLIC",
+      "text": "Sie suchen einen Stadtplan?\r\n\r\n-    Einen Stadtplan von Augsburg als App finden Sie unter www.maps.me\r\n     Als Erstes m\u00fcssen Sie die App downloaden.\r\n     Der Stadtplan ist kostenlos.\r\n     Er funktioniert offline und hat eine Navigationsfunktion.\r\n-    Einen klassischen Stadtplan der Stadt Augsburg finden Sie im Internet unter www.stadtplan.augsburg.de",
+      "language": 1,
+      "currently_in_translation": false,
+      "version": 1,
+      "minor_edit": false,
+      "creator": 1,
+      "created_date": "2019-08-12T08:01:13.169Z",
+      "last_updated": "2019-08-12T08:01:13.187Z"
+    }
+  },
+  {
+    "model": "cms.pagetranslation",
+    "pk": 6,
+    "fields": {
+      "page": 6,
+      "slug": "kontakt-zu-app-team-augsburg",
+      "title": "Kontakt zu App Team Augsburg",
+      "status": "PUBLIC",
+      "text": "Wenn Sie Fragen haben oder uns etwas mitteilen m\u00f6chten, schreiben Sie uns oder rufen Sie uns an:\r\n\r\nBildungskoordination f\u00fcr Neuzugewanderte\r\n\r\nStadt Augsburg\r\nB\u00fcro f\u00fcr Migration, Interkultur und Vielfalt\r\nAmt f\u00fcr Kinder, Jugend und Familie\r\n 082132434494 oder 082132434493\r\n bildungskoordination@augsburg.de\r\n\r\nSchlagworte: Bildungskoordination, Kontakt, App Team Augsburg, Fragen, Anregungen, Verbesserungsvorschlag, Kritik, Lob",
+      "language": 1,
+      "currently_in_translation": false,
+      "version": 1,
+      "minor_edit": false,
+      "creator": 1,
+      "created_date": "2019-08-12T08:01:42.253Z",
+      "last_updated": "2019-08-12T08:01:42.279Z"
+    }
+  },
+  {
+    "model": "cms.pagetranslation",
+    "pk": 7,
+    "fields": {
+      "page": 1,
+      "slug": "welcome",
+      "title": "Welcome",
+      "status": "PUBLIC",
+      "text": "Welcome to Augsburg",
+      "language": 2,
+      "currently_in_translation": false,
+      "version": 1,
+      "minor_edit": false,
+      "creator": 1,
+      "created_date": "2019-08-12T08:02:48.827Z",
+      "last_updated": "2019-08-12T08:02:48.852Z"
+    }
+  },
+  {
+    "model": "cms.pagetranslation",
+    "pk": 8,
+    "fields": {
+      "page": 3,
+      "slug": "about-the-integreat-app-augsburg",
+      "title": "About the Integreat App Augsburg",
+      "status": "PUBLIC",
+      "text": "Welcome to Augsburg!\r\n\r\nThis guide will support you in your everyday life in Augsburg. Here you will find important addresses, contact persons, and tips and tricks to help you orientate yourself better in Augsburg.\r\n\r\nThis everyday guide has several chapters. Every chapter deals with a different subject. For example, you will find information on doctors, schools, German courses and other institutions.There is also a chapter with ideas for what you can do in your spare time.The information and leisure options change often, so we update them regularly. That's why it is a good idea to take a regular look at your mobile app and get information about current activities and events.\r\n\r\nYou can also use this app offline for when you have no internet access. The app will update automatically when you are back online again.\r\n\r\nWe hope that this app makes your life in Augsburg a little bit easier.We look forward to welcoming you here in the Peace City of Augsburg.\r\n\r\nBMFSFJ_DemokratieLeben",
+      "language": 2,
+      "currently_in_translation": false,
+      "version": 1,
+      "minor_edit": false,
+      "creator": 1,
+      "created_date": "2019-08-12T08:03:48.554Z",
+      "last_updated": "2019-08-12T08:03:48.584Z"
+    }
+  },
+  {
+    "model": "cms.pagetranslation",
+    "pk": 9,
+    "fields": {
+      "page": 4,
+      "slug": "trivia-about-augsburg",
+      "title": "Trivia about Augsburg",
+      "status": "PUBLIC",
+      "text": "Augsburg is located in the southwest of Bavaria. It is about 60km to Munich. Augsburg has approximately 284,000 inhabitants and is the third largest city in Bavaria. The largest city in Bavaria is Munich and the second largest city Nuremberg. A Roman emperor named Augustus founded Augsburg more than 2000 years ago, between the rivers Lech and Wertach. Augsburg even has its own holiday - on 8 August, the city celebrates the Augsburger Hohe Friedensfest. The festival symbolises religious freedom and peace between religions.\r\n\r\nIn Augsburg there are many interesting and beautiful places.But especially beautiful and famous are the city hall with its Golden Hall, the Fuggerei, which is the oldest social housing complex in the world, and Augsburg Cathedral.\r\n\r\nDo you like football?Augsburg's football team, FC Augsburg, offers you 90 minutes of excitement.Since 2011, FC Augsburg has played in the top division of the Bundesliga and, since 2015-16, in the Europa League.\r\n\r\nIf you need tips for your leisure time, then take a look at the next few websites. Here you will find many ideas for what you can do in your free time in Augsburg.These websites are continuously updated by their hosts.",
+      "language": 2,
+      "currently_in_translation": false,
+      "version": 1,
+      "minor_edit": false,
+      "creator": 1,
+      "created_date": "2019-08-12T08:04:39.710Z",
+      "last_updated": "2019-08-12T08:04:39.746Z"
+    }
+  },
+  {
+    "model": "cms.pagetranslation",
+    "pk": 10,
+    "fields": {
+      "page": 5,
+      "slug": "city-map",
+      "title": "City Map",
+      "status": "PUBLIC",
+      "text": "Are you looking for a city map? Here is a street map of Augsburg. The street map is free of charge.It works offline and has a navigation feature.\r\n\r\nHow to get the map: Download the MAPS.ME app.The app can be found in Google Play on Android.It is free.How it works:Download a map of your federal state.Augsburg is located in Bavaria. Then download the city map for Augsburg: Download from MAPS.ME in Google Play on Android or in the App Store.\r\n\r\nAre you looking for a classic-style map of the City of Augsburg? You can find one online on www.stadtplan.augsburg.de",
+      "language": 2,
+      "currently_in_translation": false,
+      "version": 1,
+      "minor_edit": false,
+      "creator": 1,
+      "created_date": "2019-08-12T08:05:26.597Z",
+      "last_updated": "2019-08-12T08:05:26.616Z"
+    }
+  },
+  {
+    "model": "cms.pagetranslation",
+    "pk": 11,
+    "fields": {
+      "page": 1,
+      "slug": "\u06af\u0627\u0645-\u0646\u062e\u0633\u062a",
+      "title": "\u06af\u0627\u0645 \u0646\u062e\u0633\u062a",
+      "status": "PUBLIC",
+      "text": "\u06af\u0627\u0645 \u0646\u062e\u0633\u062a",
+      "language": 4,
+      "currently_in_translation": false,
+      "version": 1,
+      "minor_edit": false,
+      "creator": 1,
+      "created_date": "2019-08-12T08:08:37.158Z",
+      "last_updated": "2019-08-12T08:08:37.172Z"
+    }
+  },
+  {
+    "model": "cms.pagetranslation",
+    "pk": 12,
+    "fields": {
+      "page": 5,
+      "slug": "\u0646\u0642\u0634\u0647-\u0634\u0647\u0631",
+      "title": "\u0646\u0642\u0634\u0647 \u0634\u0647\u0631",
+      "status": "PUBLIC",
+      "text": "\u0622\u06cc\u0627 \u0628\u0647 \u0646\u0642\u0634\u0647 \u0634\u0647\u0631 \u0646\u06cc\u0627\u0632 \u062f\u0627\u0631\u06cc\u062f\u061f \u062f\u0631 \u0627\u06cc\u0646\u062c\u0627 \u0628\u0647 \u06cc\u06a9 \u0646\u0642\u0634\u0647 \u0627\u0632 \u0634\u0647\u0631 \u0622\u0648\u06af\u0633\u0628\u0648\u0631\u06af \u062f\u0633\u062a\u0631\u0633\u06cc \u067e\u06cc\u062f\u0627 \u0645\u06cc \u06a9\u0646\u06cc\u062f. \u0646\u0642\u0634\u0647 \u0634\u0647\u0631 \u0631\u0627\u06cc\u06af\u0627\u0646 \u0627\u0633\u062a. \u0627\u06cc\u0646 \u0646\u0642\u0634\u0647 \u0628\u062f\u0648\u0646 \u0646\u06cc\u0627\u0632 \u0628\u0647 \u0627\u062a\u0635\u0627\u0644 \u0628\u0647 \u0627\u06cc\u0646\u062a\u0631\u0646\u062a \u0647\u0645 \u06a9\u0627\u0631 \u0645\u06cc \u06a9\u0646\u062f \u0648 \u0642\u0627\u0628\u0644\u06cc\u062a \u062c\u0647\u062a \u06cc\u0627\u0628\u06cc \u0647\u0645 \u062f\u0627\u0631\u062f.\r\n\r\n\u0646\u0642\u0634\u0647 \u0634\u0647\u0631 \u0631\u0627 \u0628\u0647 \u0627\u06cc\u0646 \u062a\u0631\u062a\u06cc\u0628 \u0645\u06cc \u062a\u0648\u0627\u0646\u06cc\u062f \u0628\u062f\u0633\u062a \u0622\u0648\u0631\u06cc\u062f:\r\n\u0627\u067e MAPS.ME \u0631\u0627 \u062f\u0627\u0646\u0644\u0648\u062f \u06a9\u0646\u06cc\u062f. \u0627\u06cc\u0646 \u0627\u067e \u062f\u0631 \u067e\u0644\u06cc \u0627\u0633\u062a\u0648\u0631 \u0627\u0646\u062f\u0631\u0648\u06cc\u062f \u0645\u0648\u062c\u0648\u062f \u0627\u0633\u062a. \u0627\u06cc\u0646 \u0627\u067e \u0631\u0627\u06cc\u06af\u0627\u0646 \u0627\u0633\u062a.\r\n\r\n\u0628\u0647 \u0627\u06cc\u0646 \u0634\u06a9\u0644 \u06a9\u0627\u0631 \u0645\u06cc \u06a9\u0646\u062f:\r\n\u0646\u0642\u0634\u0647 \u0627\u06cc\u0627\u0644\u062a \u062e\u0648\u062f \u0631\u0627 \u062f\u0627\u0646\u0644\u0648\u062f \u06a9\u0646\u06cc\u062f. \u0622\u0648\u06af\u0633\u0628\u0648\u0631\u06af \u062f\u0631 \u0627\u06cc\u0627\u0644\u062a \u0628\u0627\u06cc\u0631\u0646 (\u0628\u0627\u0648\u0627\u0631\u06cc\u0627) \u0642\u0631\u0627\u0631 \u062f\u0627\u0631\u062f. \u0633\u067e\u0633 \u0646\u0642\u0634\u0647 \u0634\u0647\u0631 \u0622\u0648\u06af\u0633\u0628\u0648\u0631\u06af \u0631\u0627 \u062f\u0627\u0646\u0644\u0648\u062f \u0646\u0645\u0627\u06cc\u06cc\u062f.\r\n\r\n\u062f\u0627\u0644\u0648\u062f MAPS.ME \u062f\u0631 \u067e\u0644\u06cc \u0627\u0633\u062a\u0648\u0631 \u0627\u0646\u062f\u0631\u0648\u06cc\u062f\r\n\u0627\u06af\u0631 \u062f\u0646\u0628\u0627\u0644 \u06cc\u06a9 \u0646\u0642\u0634\u0647 \u0633\u0627\u062f\u0647 \u0627\u0632 \u0634\u0647\u0631 \u0622\u0648\u06af\u0633\u0628\u0648\u0631\u06af \u0647\u0633\u062a\u06cc\u062f\r\n\u0645\u06cc \u062a\u0648\u0627\u0646\u06cc\u062f \u0622\u0646 \u0631\u0627 \u062f\u0631 \u0627\u06cc\u0646\u062a\u0631\u0646\u062a \u062f\u0631 \u0627\u06cc\u0646 \u0622\u062f\u0631\u0633 \u067e\u06cc\u062f\u0627 \u06a9\u0646\u06cc\u062fwww.stadtplan.augsburg.de",
+      "language": 4,
+      "currently_in_translation": false,
+      "version": 1,
+      "minor_edit": false,
+      "creator": 1,
+      "created_date": "2019-08-12T08:08:54.805Z",
+      "last_updated": "2019-08-12T08:08:54.855Z"
+    }
+  },
+  {
+    "model": "cms.pagetranslation",
+    "pk": 13,
+    "fields": {
+      "page": 1,
+      "slug": "\u0645\u0639\u0644\u0648\u0645\u0627\u062a-\u0627\u0644\u0648\u0635\u0648\u0644",
+      "title": "\u0645\u0639\u0644\u0648\u0645\u0627\u062a \u0627\u0644\u0648\u0635\u0648\u0644",
+      "status": "PUBLIC",
+      "text": "\u0645\u0639\u0644\u0648\u0645\u0627\u062a \u0627\u0644\u0648\u0635\u0648\u0644",
+      "language": 3,
+      "currently_in_translation": false,
+      "version": 1,
+      "minor_edit": false,
+      "creator": 1,
+      "created_date": "2019-08-12T08:09:45.042Z",
+      "last_updated": "2019-08-12T08:09:45.052Z"
+    }
+  },
+  {
+    "model": "cms.pagetranslation",
+    "pk": 14,
+    "fields": {
+      "page": 2,
+      "slug": "\u0645\u0631\u062d\u0628\u0627-\u0628\u0643\u0645-\u0641\u064a-\u0645\u062f\u064a\u0646\u0629-\u0623\u0648\u062c\u0633\u0628\u0648\u0631\u062c",
+      "title": "\u0645\u0631\u062d\u0628\u064b\u0627 \u0628\u0643\u0645 \u0641\u064a \u0645\u062f\u064a\u0646\u0629 \u0623\u0648\u062c\u0633\u0628\u0648\u0631\u062c",
+      "status": "PUBLIC",
+      "text": "\u0645\u0631\u062d\u0628\u064b\u0627 \u0628\u0643\u0645 \u0641\u064a \u0645\u062f\u064a\u0646\u0629 \u0623\u0648\u062c\u0633\u0628\u0648\u0631\u062c !\r\n\r\n\u0645\u0646 \u0623\u062c\u0644 \u062f\u0639\u0645\u0643\u0645 \u0643\u0637\u0627\u0644\u0628\u0649 \u0648\u0637\u0627\u0644\u0628\u0627\u062a \u0644\u062c\u0648\u0621 \u0643\u064f\u062a\u0628\u062a \u0647\u0630\u0647 \u0627\u0644\u062e\u0637\u0648\u0637 \u0627\u0644\u0625\u0631\u0634\u0627\u062f\u064a\u0629 \u0627\u0644\u062e\u0627\u0635\u0629 \u0628\u0627\u0644\u062d\u064a\u0627\u0629 \u0627\u0644\u064a\u0648\u0645\u064a\u0629 \u0641\u064a \u0645\u062f\u064a\u0646\u062a\u0646\u0627. \u0641\u0636\u0644\u064b\u0627 \u0639\u0646 \u0627\u0644\u0645\u0648\u0638\u0641\u064a\u0646 \u0627\u0644\u0645\u062e\u062a\u0635\u064a\u0646 \u0648\u0627\u0644\u0639\u0646\u0627\u0648\u064a\u0646 \u0627\u0644\u0647\u0627\u0645\u0629 \u062a\u062c\u062f\u0648\u0646 \u0646\u0635\u0627\u0626\u062d \u062a\u0633\u0627\u0639\u062f\u0643\u0645 \u0639\u0646\u062f \u0627\u0644\u062e\u0637\u0648\u0627\u062a \u0627\u0644\u0623\u0648\u0644\u0649.\r\n\r\n\u064a\u062a\u0643\u0648\u0646 \u0627\u0644\u062f\u0644\u064a\u0644 \u0627\u0644\u064a\u0648\u0645\u0649 \u0627\u0644\u0630\u0649 \u0628\u064a\u0646 \u0623\u064a\u062f\u064a\u0643\u0645 \u0645\u0646 \u0639\u062f\u0629 \u0641\u0635\u0648\u0644 \u064a\u062a\u0646\u0627\u0648\u0644 \u0643\u0644 \u0645\u0646\u0647\u0627 \u0645\u0648\u0636\u0648\u0639\u0627\u062a \u0645\u062e\u062a\u0644\u0641\u0629. \u0641\u0628\u0627\u0644\u0625\u0636\u0627\u0641\u0629 \u0625\u0644\u0649 \u0645\u0639\u0644\u0648\u0645\u0627\u062a \u0639\u0646 \u0627\u0644\u0623\u0637\u0628\u0627\u0621 \u0648\u0627\u0644\u0645\u062f\u0631\u0633\u0629 \u0648\u062f\u0648\u0631\u0627\u062a \u062a\u0639\u0644\u0645 \u0627\u0644\u0644\u063a\u0629 \u0627\u0644\u0623\u0644\u0645\u0627\u0646\u064a\u0629 \u0648\u0639\u0631\u0636 \u0645\u062e\u062a\u0644\u0641 \u0627\u0644\u0645\u0624\u0633\u0633\u0627\u062a \u062e\u0635\u0635\u0646\u0627 \u0644\u0643\u0645 \u0641\u0635\u0644\u064b\u0627 \u0643\u0627\u0645\u0644\u064b\u0627 \u0639\u0646 \u0627\u0644\u062a\u0631\u0641\u064a\u0647 \u0641\u064a \u0645\u062f\u064a\u0646\u0629 \u0623\u0648\u062c\u0633\u0628\u0631\u062c. \u0648\u0646\u0638\u0631\u064b\u0627 \u0644\u0623\u0646 \u0647\u0630\u0627 \u0627\u0644\u0639\u0631\u0636 \u064a\u062a\u062c\u062f\u062f \u0628\u0625\u0633\u062a\u0645\u0631\u0627\u0631 \u0641\u0645\u0646 \u0627\u0644\u0645\u0641\u064a\u062f \u063a\u0627\u0644\u0628\u064b\u0627 \u0625\u0644\u0642\u0627\u0621 \u0646\u0638\u0631\u0629 \u0639\u0644\u0649 \u062a\u0637\u0628\u064a\u0642 \u0627\u0644\u0647\u0627\u062a\u0641 \u0627\u0644\u0645\u062d\u0645\u0648\u0644 \u0644\u0644\u0625\u0637\u0644\u0627\u0639 \u0639\u0644\u0649 \u0627\u0644\u0623\u0646\u0634\u0637\u0629 \u0648\u0627\u0644\u0623\u062d\u062f\u0627\u062b \u0627\u0644\u062c\u0627\u0631\u064a\u0629.\r\n\r\n\u0648\u0646\u0623\u0645\u0644 \u0645\u0633\u0627\u0639\u062f\u062a\u0643\u0645 \u0641\u064a \u062e\u0637\u0648\u0627\u062a \u0627\u0644\u0628\u062f\u0621 \u0628\u0625\u0633\u062a\u0639\u0645\u0627\u0644 \u062f\u0644\u064a\u0644 \u0627\u0644\u0647\u0627\u062a\u0641 \u0627\u0644\u0645\u062d\u0645\u0648\u0644 \u0627\u0644\u0645\u062a\u0648\u0641\u0631 \u0648\u0646\u062a\u0637\u0644\u0639 \u0625\u0644\u0649 \u0627\u0644\u062a\u0631\u062d\u064a\u0628 \u0628\u0643\u0645 \u0641\u064a \u0623\u0648\u062c\u0633\u0628\u0631\u062c \u0645\u062f\u064a\u0646\u0629 \u0627\u0644\u0641\u0648\u062c\u0631\u0632.",
+      "language": 3,
+      "currently_in_translation": false,
+      "version": 1,
+      "minor_edit": false,
+      "creator": 1,
+      "created_date": "2019-08-12T08:10:22.985Z",
+      "last_updated": "2019-08-12T08:10:23.049Z"
+    }
+  },
+  {
+    "model": "cms.pagetranslation",
+    "pk": 15,
+    "fields": {
+      "page": 3,
+      "slug": "\u0645\u0631\u062d\u0628\u0627-\u0628\u0643\u0645-\u0641\u064a-\u0645\u062f\u064a\u0646\u0629-\u0623\u0648\u062c\u0633\u0628\u0648\u0631\u062c",
+      "title": "\u0645\u0631\u062d\u0628\u064b\u0627 \u0628\u0643\u0645 \u0641\u064a \u0645\u062f\u064a\u0646\u0629 \u0623\u0648\u062c\u0633\u0628\u0648\u0631\u062c",
+      "status": "PUBLIC",
+      "text": "\u0645\u0631\u062d\u0628\u064b\u0627 \u0628\u0643\u0645 \u0641\u064a \u0645\u062f\u064a\u0646\u0629 \u0623\u0648\u062c\u0633\u0628\u0648\u0631\u062c !\r\n\r\n\u0645\u0646 \u0623\u062c\u0644 \u062f\u0639\u0645\u0643\u0645 \u0643\u0637\u0627\u0644\u0628\u0649 \u0648\u0637\u0627\u0644\u0628\u0627\u062a \u0644\u062c\u0648\u0621 \u0643\u064f\u062a\u0628\u062a \u0647\u0630\u0647 \u0627\u0644\u062e\u0637\u0648\u0637 \u0627\u0644\u0625\u0631\u0634\u0627\u062f\u064a\u0629 \u0627\u0644\u062e\u0627\u0635\u0629 \u0628\u0627\u0644\u062d\u064a\u0627\u0629 \u0627\u0644\u064a\u0648\u0645\u064a\u0629 \u0641\u064a \u0645\u062f\u064a\u0646\u062a\u0646\u0627. \u0641\u0636\u0644\u064b\u0627 \u0639\u0646 \u0627\u0644\u0645\u0648\u0638\u0641\u064a\u0646 \u0627\u0644\u0645\u062e\u062a\u0635\u064a\u0646 \u0648\u0627\u0644\u0639\u0646\u0627\u0648\u064a\u0646 \u0627\u0644\u0647\u0627\u0645\u0629 \u062a\u062c\u062f\u0648\u0646 \u0646\u0635\u0627\u0626\u062d \u062a\u0633\u0627\u0639\u062f\u0643\u0645 \u0639\u0646\u062f \u0627\u0644\u062e\u0637\u0648\u0627\u062a \u0627\u0644\u0623\u0648\u0644\u0649.\r\n\r\n\u064a\u062a\u0643\u0648\u0646 \u0627\u0644\u062f\u0644\u064a\u0644 \u0627\u0644\u064a\u0648\u0645\u0649 \u0627\u0644\u0630\u0649 \u0628\u064a\u0646 \u0623\u064a\u062f\u064a\u0643\u0645 \u0645\u0646 \u0639\u062f\u0629 \u0641\u0635\u0648\u0644 \u064a\u062a\u0646\u0627\u0648\u0644 \u0643\u0644 \u0645\u0646\u0647\u0627 \u0645\u0648\u0636\u0648\u0639\u0627\u062a \u0645\u062e\u062a\u0644\u0641\u0629. \u0641\u0628\u0627\u0644\u0625\u0636\u0627\u0641\u0629 \u0625\u0644\u0649 \u0645\u0639\u0644\u0648\u0645\u0627\u062a \u0639\u0646 \u0627\u0644\u0623\u0637\u0628\u0627\u0621 \u0648\u0627\u0644\u0645\u062f\u0631\u0633\u0629 \u0648\u062f\u0648\u0631\u0627\u062a \u062a\u0639\u0644\u0645 \u0627\u0644\u0644\u063a\u0629 \u0627\u0644\u0623\u0644\u0645\u0627\u0646\u064a\u0629 \u0648\u0639\u0631\u0636 \u0645\u062e\u062a\u0644\u0641 \u0627\u0644\u0645\u0624\u0633\u0633\u0627\u062a \u062e\u0635\u0635\u0646\u0627 \u0644\u0643\u0645 \u0641\u0635\u0644\u064b\u0627 \u0643\u0627\u0645\u0644\u064b\u0627 \u0639\u0646 \u0627\u0644\u062a\u0631\u0641\u064a\u0647 \u0641\u064a \u0645\u062f\u064a\u0646\u0629 \u0623\u0648\u062c\u0633\u0628\u0631\u062c. \u0648\u0646\u0638\u0631\u064b\u0627 \u0644\u0623\u0646 \u0647\u0630\u0627 \u0627\u0644\u0639\u0631\u0636 \u064a\u062a\u062c\u062f\u062f \u0628\u0625\u0633\u062a\u0645\u0631\u0627\u0631 \u0641\u0645\u0646 \u0627\u0644\u0645\u0641\u064a\u062f \u063a\u0627\u0644\u0628\u064b\u0627 \u0625\u0644\u0642\u0627\u0621 \u0646\u0638\u0631\u0629 \u0639\u0644\u0649 \u062a\u0637\u0628\u064a\u0642 \u0627\u0644\u0647\u0627\u062a\u0641 \u0627\u0644\u0645\u062d\u0645\u0648\u0644 \u0644\u0644\u0625\u0637\u0644\u0627\u0639 \u0639\u0644\u0649 \u0627\u0644\u0623\u0646\u0634\u0637\u0629 \u0648\u0627\u0644\u0623\u062d\u062f\u0627\u062b \u0627\u0644\u062c\u0627\u0631\u064a\u0629.\r\n\r\n\u0648\u0646\u0623\u0645\u0644 \u0645\u0633\u0627\u0639\u062f\u062a\u0643\u0645 \u0641\u064a \u062e\u0637\u0648\u0627\u062a \u0627\u0644\u0628\u062f\u0621 \u0628\u0625\u0633\u062a\u0639\u0645\u0627\u0644 \u062f\u0644\u064a\u0644 \u0627\u0644\u0647\u0627\u062a\u0641 \u0627\u0644\u0645\u062d\u0645\u0648\u0644 \u0627\u0644\u0645\u062a\u0648\u0641\u0631 \u0648\u0646\u062a\u0637\u0644\u0639 \u0625\u0644\u0649 \u0627\u0644\u062a\u0631\u062d\u064a\u0628 \u0628\u0643\u0645 \u0641\u064a \u0623\u0648\u062c\u0633\u0628\u0631\u062c \u0645\u062f\u064a\u0646\u0629 \u0627\u0644\u0641\u0648\u062c\u0631\u0632.",
+      "language": 3,
+      "currently_in_translation": false,
+      "version": 1,
+      "minor_edit": false,
+      "creator": 1,
+      "created_date": "2019-08-12T08:11:24.417Z",
+      "last_updated": "2019-08-12T08:11:24.443Z"
+    }
+  },
+  {
+    "model": "cms.pagetranslation",
+    "pk": 16,
+    "fields": {
+      "page": 3,
+      "slug": "\u0628\u0647-\u0622\u0648\u06af\u0633\u0628\u0648\u0631\u06af-\u062e\u0648\u0634-\u0622\u0645\u062f\u06cc\u062f",
+      "title": "\u0628\u0647 \u0622\u0648\u06af\u0633\u0628\u0648\u0631\u06af \u062e\u0648\u0634 \u0622\u0645\u062f\u06cc\u062f",
+      "status": "PUBLIC",
+      "text": "\u0628\u0647 \u0622\u0648\u06af\u0633\u0628\u0648\u0631\u06af \u062e\u0648\u0634 \u0622\u0645\u062f\u06cc\u062f!\r\n\r\n\u0627\u06cc\u0646 \u0631\u0627\u0647\u0646\u0645\u0627 \u0634\u0645\u0627 \u0631\u0627 \u062f\u0631 \u0627\u0646\u062c\u0627\u0645 \u0627\u0645\u0648\u0631 \u0631\u0648\u0632\u0645\u0631\u0647 \u062a\u0627\u0646 \u062f\u0631 \u0622\u0648\u06af\u0633\u0628\u0648\u0631\u06af \u06cc\u0627\u0631\u06cc \u0645\u06cc \u06a9\u0646\u062f. \u0627\u06cc\u0646\u062c\u0627 \u0645\u06cc \u062a\u0648\u0627\u0646\u06cc\u062f \u0646\u0627\u0645 \u0648 \u0646\u0634\u0627\u0646\u06cc \u0647\u0627\u06cc \u0645\u0647\u0645 \u0648 \u0646\u06cc\u0632 \u0646\u06a9\u0627\u062a \u0645\u0641\u06cc\u062f\u06cc \u0631\u0627 \u067e\u06cc\u062f\u0627 \u06a9\u0646\u06cc\u062f \u06a9\u0647 \u0634\u0645\u0627 \u0631\u0627 \u062f\u0631 \u0622\u0648\u06af\u0633\u0628\u0648\u0631\u06af \u0631\u0627\u0647\u0646\u0645\u0627\u06cc\u06cc \u0645\u06cc \u06a9\u0646\u0646\u062f.\r\n\r\n\u0627\u06cc\u0646 \u0631\u0627\u0647\u0646\u0645\u0627 \u0686\u0646\u062f \u0641\u0635\u0644 \u062f\u0627\u0631\u062f. \u0648 \u0647\u0631 \u0641\u0635\u0644 \u0628\u0647 \u062a\u0648\u0636\u06cc\u062d \u06cc\u06a9 \u0645\u0648\u0636\u0648\u0639 \u0627\u062e\u062a\u0635\u0627\u0635 \u062f\u0627\u0631\u062f. \u0628\u0647 \u0639\u0646\u0648\u0627\u0646 \u0645\u062b\u0627\u0644 \u062f\u0631 \u0627\u06cc\u0646 \u0631\u0627\u0647\u0646\u0645\u0627 \u0627\u0637\u0644\u0627\u0639\u0627\u062a\u06cc \u062f\u0631 \u0645\u0648\u0631\u062f \u067e\u0632\u0634\u06a9\u0627\u0646\u060c \u0645\u062f\u0627\u0631\u0633\u060c \u06a9\u0644\u0627\u0633 \u0647\u0627\u06cc \u0632\u0628\u0627\u0646 \u0622\u0644\u0645\u0627\u0646\u06cc \u0648 \u0627\u062f\u0627\u0631\u0647 \u062c\u0627\u062a \u0622\u0644\u0645\u0627\u0646 \u0645\u0648\u062c\u0648\u062f \u0627\u0633\u062a. \u062f\u0631 \u0627\u06cc\u0646 \u0631\u0627\u0647\u0646\u0645\u0627 \u0647\u0645\u0686\u0646\u06cc\u0646 \u06cc\u06a9 \u0628\u062e\u0634 \u062f\u0631\u0628\u0627\u0631\u0647 \u0627\u0645\u06a9\u0627\u0646\u0627\u062a \u0645\u0648\u062c\u0648\u062f \u0628\u0631\u0627\u06cc \u06af\u0630\u0631\u0627\u0646\u062f\u0646 \u0627\u0648\u0642\u0627\u062a \u0641\u0631\u0627\u063a\u062a \u062a\u0646\u0638\u06cc\u0645 \u0634\u062f\u0647 \u0627\u0633\u062a. \u0627\u0637\u0644\u0627\u0639\u0627\u062a \u0645\u0631\u0628\u0648\u0637 \u0628\u0647 \u0627\u0648\u0642\u0627\u062a \u0641\u0631\u0627\u063a\u062a \u0645\u0645\u06a9\u0646 \u0627\u0633\u062a \u0645\u0631\u062a\u0628 \u062a\u063a\u06cc\u06cc\u0631 \u06a9\u0646\u062f \u0648 \u0645\u0627 \u0627\u06cc\u0646 \u062a\u063a\u06cc\u06cc\u0631\u0627\u062a \u0631\u0627 \u062f\u0631  \u0627\u06cc\u0646 \u0635\u0641\u062d\u0647 \u0628\u0631\u0648\u0632 \u0631\u0633\u0627\u0646\u06cc \u062e\u0648\u0627\u0647\u06cc\u0645 \u06a9\u0631\u062f. \u0628\u0647 \u0647\u0645\u06cc\u0646 \u062e\u0627\u0637\u0631 \u062a\u0648\u0636\u06cc\u0647 \u0645\u06cc \u06a9\u0646\u06cc\u0645 \u0645\u0631\u062a\u0628 \u0628\u0647 \u0633\u0627\u06cc\u062a \u0633\u0631 \u0628\u0632\u0646\u06cc\u062f \u06cc\u0627 \u0627\u067e \u062e\u0648\u062f \u0631\u0627 \u0686\u06a9 \u06a9\u0646\u06cc\u062f \u062a\u0627 \u0627\u0632 \u062a\u0627\u0632\u0647 \u062a\u0631\u06cc\u0646 \u0627\u062e\u0628\u0627\u0631 \u0648 \u0628\u0631\u0646\u0627\u0645\u0647 \u0647\u0627 \u0645\u0637\u0644\u0627\u0639 \u0634\u0648\u06cc\u062f.\r\n\r\n\u0645\u0627 \u0627\u0645\u06cc\u062f\u0648\u0627\u0631\u06cc\u0645 \u0628\u0627 \u0627\u06cc\u0646 \u0627\u067e \u0628\u062a\u0648\u0627\u0646\u06cc\u0645 \u0631\u0648\u0632\u0647\u0627\u06cc \u0627\u0648\u0644 \u0627\u0642\u0627\u0645\u062a \u0634\u0645\u0627 \u0631\u0627 \u062f\u0631 \u0622\u0648\u06af\u0633\u0628\u0648\u0631\u06af \u0631\u0627\u062d\u062a \u062a\u0631 \u0648 \u0628\u0639\u062f \u0627\u0632 \u0627\u06cc\u0646 \u0632\u0646\u062f\u06af\u06cc \u062f\u0631 \u0622\u0648\u06af\u0633\u0628\u0648\u0631\u06af \u0631\u0627 \u0628\u0631\u0627\u06cc\u062a\u0627\u0646 \u062f\u0644\u067e\u0630\u06cc\u0631 \u062a\u0631 \u0646\u0645\u0627\u06cc\u06cc\u0645. \u0628\u0633\u06cc\u0627\u0631 \u062e\u0631\u0633\u0646\u062f\u06cc\u0645 \u0627\u0632 \u0627\u06cc\u0646\u06a9\u0647 \u0628\u0647 \u0634\u0645\u0627 \u062f\u0631 \u0634\u0647\u0631 \u0635\u0644\u062d \u0648 \u062f\u0648\u0633\u062a\u06cc\u060c \u0622\u06af\u0633\u0628\u0648\u0631\u06af \u062e\u0648\u0634 \u0622\u0645\u062f \u0628\u06af\u0648\u06cc\u06cc\u0645.",
+      "language": 4,
+      "currently_in_translation": false,
+      "version": 1,
+      "minor_edit": false,
+      "creator": 1,
+      "created_date": "2019-08-12T08:11:53.038Z",
+      "last_updated": "2019-08-12T08:11:53.052Z"
+    }
+  },
+  {
+    "model": "cms.pagetranslation",
+    "pk": 17,
+    "fields": {
+      "page": 4,
+      "slug": "\u0627\u0644\u062d\u064a\u0627\u0629-\u0641\u064a-\u0623\u0648\u062c\u0633\u0628\u0631\u062c",
+      "title": "\u0627\u0644\u062d\u064a\u0627\u0629 \u0641\u064a \u0623\u0648\u062c\u0633\u0628\u0631\u062c",
+      "status": "PUBLIC",
+      "text": "\u062a\u0642\u0639 \u0623\u0648\u062c\u0633\u0628\u0631\u062c \u0641\u064a \u062c\u0646\u0648\u0628 \u063a\u0631\u0628 \u0628\u0627\u0641\u0627\u0631\u064a\u0627 \u0648\u062a\u0628\u0639\u062f \u0639\u0646 \u0645\u062f\u064a\u0646\u0629 \u0645\u064a\u0648\u0646\u062e \u062d\u0648\u0627\u0644\u0649 60 \u0643\u0645. \u0628\u062d\u0648\u0627\u0644\u0649 284.000 \u0646\u0633\u0645\u0629 \u062a\u0639\u062f \u0623\u0648\u062c\u0633\u0628\u0631\u062c \u062b\u0627\u0644\u062b \u0623\u0643\u0628\u0631 \u0645\u062f\u064a\u0646\u0629 \u0641\u064a \u0628\u0627\u0641\u0627\u0631\u064a\u0627 \u0628\u0639\u062f \u0645\u064a\u0648\u0646\u062e \u0648\u0646\u0648\u0631\u0646\u0628\u0631\u062c. . \u0648\u064a\u0639\u0648\u062f \u0625\u0633\u0645 \u0627\u0644\u0645\u062f\u064a\u0646\u0629 \u0625\u0644\u0649 \u0627\u0644\u0642\u064a\u0635\u0631 \u0627\u0644\u0631\u0648\u0645\u0627\u0646\u0649 \u0623\u063a\u0633\u0637\u0633 \u0627\u0644\u0630\u0649 \u0623\u0633\u0633 \u0627\u0644\u0645\u062f\u064a\u0646\u0629 \u0628\u064a\u0646 \u0627\u0644\u0623\u0646\u0647\u0627\u0631 \u0648\u0627\u0644\u0641\u0631\u062a \u0623\u062e (\u0646\u0647\u0631) \u0642\u0628\u0644 \u0623\u0643\u062b\u0631 \u0645\u0646 2000 \u0639\u0627\u0645. \u062a\u0646\u0641\u0631\u062f \u0645\u062f\u064a\u0646\u0629 \u0623\u0648\u062c\u0633\u0628\u0631\u062c \u0639\u0646 \u0628\u0642\u064a\u0629 \u0645\u062f\u0646 \u0623\u0644\u0645\u0627\u0646\u064a\u0627 \u0628\u0627\u0644\u0625\u062d\u062a\u0641\u0627\u0644 \u0643\u0644 \u0639\u0627\u0645 \u0628\u0645\u0647\u0631\u062c\u0627\u0646 \u0623\u0648\u062c\u0633\u0628\u0631\u062c \u0627\u0644\u0623\u0639\u0644\u0649 \u0644\u0644\u0633\u0644\u0627\u0645 \u0627\u0644\u0630\u0649 \u064a\u0639\u0628\u0631\u062a\u0639\u0628\u064a\u0631\u064e\u0627 \u062a\u0627\u0645\u064e\u0627 \u0639\u0646 \u062d\u0631\u064a\u0629 \u0627\u0644\u0623\u062f\u064a\u0627\u0646 \u0648\u0627\u0644\u0633\u0644\u0627\u0645 \u0628\u064a\u0646\u0647\u0627.\r\n\r\n\u0645\u0646 \u0627\u0644\u062c\u062f\u064a\u0631 \u0628\u0627\u0644\u0645\u0634\u0627\u0647\u062f\u0629 \u0647\u0648 \u0645\u062c\u0644\u0633 \u0627\u0644\u0645\u062f\u064a\u0646\u0629 \u0628\u0635\u0627\u0644\u062a\u0647 \u0627\u0644\u0630\u0647\u0628\u064a\u0629 \u0648\u0627\u0644\u0640 Fuggerei \" \u0633\u0643\u0646 \u0625\u062c\u062a\u0645\u0627\u0639\u0649\" \u0643\u0648\u0627\u062d\u062f\u0629 \u0645\u0646 \u0623\u0642\u062f\u0645 \u0627\u0644\u0645\u0633\u0627\u0643\u0646 \u0627\u0644\u0625\u062c\u062a\u0645\u0627\u0639\u064a\u0629 \u0628\u0627\u0644\u0645\u062f\u064a\u0646\u0629 \u0648\u0627\u0643\u062a\u062f\u0631\u0627\u0626\u064a\u0629 \u0623\u0648\u062c\u0633\u0628\u0631\u062c. \u0648\u0645\u0634\u062c\u0639\u0649 \u0643\u0631\u0629 \u0627\u0644\u0642\u062f\u0645 \u064a\u0645\u0643\u0646\u0647\u0645 \u0645\u062a\u0627\u0628\u0639\u0629 \u0641\u0631\u064a\u0642 \u0623\u0648\u062c\u0633\u0628\u0631\u062c \u0627\u0644\u0631\u064a\u0627\u0636\u0649 \u0627\u0644\u0630\u0649 \u064a\u0644\u0639\u0628 \u0641\u064a \u0627\u0644\u062f\u0648\u0631\u0649 \u0627\u0644\u0645\u0645\u062a\u0627\u0632 \u0627\u0644\u0623\u0644\u0645\u0627\u0646\u0649 \u0645\u0646\u0630 2011 \u0648\u064a\u0634\u0627\u0631\u0643 \u0639\u0644\u0649 \u0627\u0644\u0635\u0639\u064a\u062f \u0627\u0644\u062f\u0648\u0644\u0649 \u0641\u064a \u062f\u0648\u0631\u0649 \u0623\u0628\u0637\u0627\u0644 \u0623\u0648\u0631\u0628\u0627 \u0645\u0646\u0630 2015.\r\n\r\n\u0641\u064a \u0627\u0644\u0641\u0642\u0631\u0629 \u0627\u0644\u062a\u0627\u0644\u064a\u0629 \u062a\u062c\u062f\u0648\u0646 \u0639\u062f\u062f \u0645\u0646 \u0625\u0645\u0643\u0627\u0646\u064a\u0627\u062a \u0642\u0636\u0627\u0621 \u0623\u0648\u0642\u0627\u062a \u0627\u0644\u0641\u0631\u0627\u063a \u0641\u064a \u0645\u062f\u064a\u0646\u0629 \u0623\u0648\u062c\u0633\u0628\u0631\u062c \u0648\u0645\u062d\u064a\u0637\u0647\u0627. \u064a\u062a\u0645 \u062a\u062d\u062f\u064a\u062b \u0647\u0630\u0627 \u0627\u0644\u0645\u062c\u0627\u0644 \u0628\u0625\u0633\u062a\u0645\u0631\u0627\u0631 \u0648\u064a\u0639\u062a\u0646\u0649 \u0628\u0647 \u0627\u0644\u0639\u0627\u0645\u0644\u0648\u0646 \u0623\u0646\u0641\u0633\u0647\u0645.\r\n\r\n\u0627\u062e\u0631 \u062a\u062d\u062f\u064a\u062b: \u0669 \u062f\u064a\u0633\u0645\u0628\u0631 \u0662\u0660\u0661\u0667",
+      "language": 3,
+      "currently_in_translation": false,
+      "version": 1,
+      "minor_edit": false,
+      "creator": 1,
+      "created_date": "2019-08-12T08:13:41.021Z",
+      "last_updated": "2019-08-12T08:13:41.049Z"
+    }
+  },
+  {
+    "model": "cms.pagetranslation",
+    "pk": 18,
+    "fields": {
+      "page": 7,
+      "slug": "willkommen",
+      "title": "Willkommen",
+      "status": "PUBLIC",
+      "text": "Willkommen in N\u00fcrnberg",
+      "language": 1,
+      "currently_in_translation": false,
+      "version": 1,
+      "minor_edit": false,
+      "creator": 1,
+      "created_date": "2019-08-12T08:17:48.342Z",
+      "last_updated": "2019-08-12T08:17:48.382Z"
+    }
+  },
+  {
+    "model": "cms.pagetranslation",
+    "pk": 19,
+    "fields": {
+      "page": 8,
+      "slug": "willkommen-in-nurnberg",
+      "title": "Willkommen in N\u00fcrnberg!",
+      "status": "PUBLIC",
+      "text": "Willkommen in N\u00fcrnberg\r\n\r\nSehr geehrte Damen und Herren,\r\n\r\nals B\u00fcrgermeister der Stadt N\u00fcrnberg m\u00f6chte ich mich heute pers\u00f6nlich an Sie wenden und Sie in unserer Stadt begr\u00fc\u00dfen.\r\n\r\nUnsere Stadt, in der \u00fcber 500 000 Menschen leben, hat eine lange Geschichte. Zu allen Zeiten sind Menschen hierher eingewandert und sind heimisch geworden. Sie werden feststellen, dass unsere Gesellschaft von Vielfalt gepr\u00e4gt ist: \u00dcber zwei F\u00fcnftel der N\u00fcrnberger Bev\u00f6lkerung sind selbst eingewandert oder haben famili\u00e4re Wurzeln au\u00dferhalb Deutschlands. Sie haben hier ein Zuhause, Nachbarn und Freunde gefunden, manche von ihnen f\u00fcr einige Zeit und manche auf Dauer.Wir w\u00fcnschen Ihnen, dass Sie sich schnell bei uns einleben. Dazu geh\u00f6ren zun\u00e4chst das Erlernen unserer Sprache und ein Einfinden in unsere Werte und unsere Kultur.\r\n\r\nZu unserer Willkommenskultur geh\u00f6rt ein positiver und offener Umgang mit der Vielfalt in unserer Stadt. Dies umfasst Toleranz und Achtung gegen\u00fcber Menschen mit anderen nationalen und kulturellen Wurzeln.\r\n\r\nAls Stadt des Friedens und der Menschenrechte sieht N\u00fcrnberg sich den Menschenrechten in ganz besonderer Weise verpflichtet. Gegenseitiger Respekt und Wertsch\u00e4tzung unserer Mitmenschen sind Grundvoraussetzungen f\u00fcr ein friedliches und solidarisches Zusammenleben. Ein umfassender Schutz vor Diskriminierung geh\u00f6rt ebenso dazu wie der Schutz der schwachen und verletzlichen Gruppen in unserer Gesellschaft wie Kinder und alte Menschen, Fl\u00fcchtlinge oder Menschen mit Behinderungen.\r\n\r\nAuf dieser Basis w\u00fcnsche ich uns, dass uns das Zusammenleben in N\u00fcrnberg gut gelingt und dass wir respektvoll miteinander umgehen.\r\n\r\nIhr Dr. Ulrich Maly\r\nOberb\u00fcrgermeister der Stadt N\u00fcrnberg",
+      "language": 1,
+      "currently_in_translation": false,
+      "version": 1,
+      "minor_edit": false,
+      "creator": 1,
+      "created_date": "2019-08-12T08:18:09.766Z",
+      "last_updated": "2019-08-12T08:27:30.183Z"
+    }
+  },
+  {
+    "model": "cms.pagetranslation",
+    "pk": 20,
+    "fields": {
+      "page": 9,
+      "slug": "zusammenleben-in-deutschland",
+      "title": "Zusammenleben in Deutschland",
+      "status": "PUBLIC",
+      "text": "Das Grundgesetz\r\n\r\nIn jedem Land gibt es Regeln, an die sich alle Menschen halten m\u00fcssen. Das wichtigste Gesetz f\u00fcr Deutschland ist das Grundgesetz. Es ist eine Sammlung von 146 Artikeln. Jeder Artikel steht f\u00fcr ein Gesetz, also eine Regel. Diese Regeln bestimmen das Zusammenleben in Deutschland. Die Grundrechte sch\u00fctzen den Freiheitsraum jedes Einzelnen. Sie sind in den Artikeln 1 bis 19 des Grundgesetzes festgelegt (Grundrechtskatalog).\r\n\r\nSchutz der Menschenw\u00fcrde\r\nArtikel 1\r\n(1) Die W\u00fcrde des Menschen ist unantastbar. Sie zu achten und zu sch\u00fctzen ist Verpflichtung aller staatlichen Gewalt.\r\n(...)\r\n\r\nRecht auf Freiheit der Person\r\nArtikel 2\r\n(1) Jeder hat das Recht auf die freie Entfaltung seiner Pers\u00f6nlichkeit, soweit er nicht die Rechte anderer verletzt und nicht gegen die verfassungsm\u00e4\u00dfige Ordnung oder das Sittengesetz verst\u00f6\u00dft.\r\n(...)\r\n\r\n Auch das Recht auf sexuelle Selbstbestimmung ist damit gemeint. Das bedeutet: Jeder Mensch darf f\u00fcr sich selbst entscheiden, bei welchen sexuellen Handlungen er mitmachen will und niemand darf zu etwas gezwungen werden, was er nicht m\u00f6chte. Mehr Infos: \u00bb\u00bb Sexuelle Selbstbestimmung\r\n\r\nGleichheit vor dem Gesetz\r\nArtikel 3\r\n(1) Alle Menschen sind vor dem Gesetz gleich.\r\n\r\n(2) M\u00e4nner und Frauen sind gleichberechtigt. Der Staat f\u00f6rdert die tats\u00e4chliche Durchsetzung der Gleichberechtigung von Frauen und M\u00e4nnern und wirkt auf die Beseitigung bestehender Nachteile hin.\r\n\r\n www.zanzu.de\r\n\r\n(3) Niemand darf wegen seines Geschlechtes, seiner Abstammung, seiner Rasse, seiner Sprache, seiner Heimat und Herkunft, seines Glaubens, seiner religi\u00f6sen oder politischen Anschauungen benachteiligt oder bevorzugt werden. Niemand darf wegen seiner Behinderung benachteiligt werden.\r\n\r\nGlaubens-, Gewissens- und Bekenntnisfreiheit\r\nArtikel 4\r\n(1) Die Freiheit des Glaubens, des Gewissens und die Freiheit des religi\u00f6sen und weltanschaulichen Bekenntnisses sind unverletzlich.\r\n(...)\r\n\r\nFreiheit von Meinung, Kunst und Wissenschaft\r\nArtikel 5\r\n(1) Jeder hat das Recht, seine Meinung in Wort, Schrift und Bild frei zu \u00e4u\u00dfern und zu verbreiten und sich aus allgemein zug\u00e4nglichen Quellen ungehindert zu unterrichten. Die Pressefreiheit und die Freiheit der Berichterstattung durch Rundfunk und Film werden gew\u00e4hrleistet. Eine Zensur findet nicht statt.\r\n(...)\r\n\r\nSchutz von Ehe und Familie und von Kindern nicht verheirateter Eltern\r\nArtikel 6\r\n(1) Ehe und Familie stehen unter dem besonderen Schutze der staatlichen Ordnung.\r\n(...)\r\n\r\nHier finden Sie das Grundgesetz in 11 Sprachen:* \u00bb\u00bbArabisch, \u00bb\u00bbChinesisch, \u00bb\u00bbEnglisch, \u00bb\u00bbFranz\u00f6sisch, \u00bb\u00bbItalienisch, \u00bb\u00bbPersisch, \u00bb\u00bbPolnisch, \u00bb\u00bbRussisch, \u00bb\u00bbSerbisch, \u00bb\u00bbSpanisch, \u00bb\u00bbT\u00fcrkisch und nat\u00fcrlich auf \u00bb\u00bbDeutsch.\r\n\r\n*Eine derartige Sprachvielfalt konnte auf keiner anderen Homepage gefunden werden.\r\n\r\nWie der deutsche Rechtsstaat funktioniert, wird in dem Film anschaulich dargestellt:  \u00bb\u00bbDeutsch, \u00bb\u00bbDari, \u00bb\u00bbArabisch, \u00bb\u00bbEnglisch, \u00bb\u00bbFranz\u00f6sisch, \u00bb\u00bbPaschtu, \u00bb\u00bbUrdu.\r\nAllgemeine Erkl\u00e4rung der Menschenrechte\r\n\r\nMenschenrechte sind wichtige Rechte, die immer und f\u00fcr alle Menschen auf der ganzen Welt gelten. Menschenrechte sind Rechte, die jeder Mensch aufgrund seines Menschseins hat. Sie sch\u00fctzen die W\u00fcrde eines jeden Menschen und stehen allen Menschen gleicherma\u00dfen zu ohne irgendeinen Unterschied, etwa nach \u201e (\u2026) Hautfarbe, Geschlecht, Sprache, Religion, politischer oder sonstiger Anschauung, nationaler oder sozialer Herkunft, Verm\u00f6gen, Geburt oder sonstigem Stand.\u201c (Art. 2. der Allgemeinen Erkl\u00e4rung der Menschenrechte der Vereinten Nationen vom 10.12.1948)\r\n\r\nEs gibt 30 Rechte. Die wichtigsten sind:\r\n\r\n    Alle Menschen sind gleich viel wert.\r\n    Jeder Mensch darf eine eigene Meinung haben.\r\n    Recht auf Frieden und Sicherheit.\r\n\r\nBesuchen Sie die Stra\u00dfe der Menschenrechte! Jedes der Elemente in der Stra\u00dfe der Menschenrechte tr\u00e4gt in Kurzform einen der Menschenrechtsartikel in deutscher und einer anderen Sprache. Die \u201eStra\u00dfe der Menschenrechte\" ist sowohl eine Anklage gegen die Verbrechen der Nationalsozialisten als auch eine zu Stein gewordene Mahnung an die Menschen, dass die Menschenrechte auch heute noch in vielen Staaten der Erde massiv verletzt werden.\r\n\r\nStra\u00dfe der Menschenrechte\r\n Kart\u00e4usergasse 1, 90402 N\u00fcrnberg\r\nKinderrechte\r\n\r\nKinder brauchen besonderen Schutz und deshalb auch besondere Rechte. Festgeschrieben sind die einzelnen Kinderrechte in der Kinderrechtskonvention. Sie wurde 1989 von der UN-Generalversammlung verabschiedet und anschlie\u00dfend von 193 Staaten ratifiziert. Insgesamt umfasst die UN- Kinderrechtskonvention 54 Artikel.\r\n\r\nIm N\u00fcrnberger Stadtpark gibt es die Stra\u00dfe der Kinderrechte. Hier k\u00f6nnen Kinder spielerisch an acht Stationen mehr \u00fcber ihre Rechte erfahren. Mehr Informationen finden Sie hier: \u00bb\u00bbFreizeitangebote f\u00fcr Kinder und Jugendliche.\r\n\r\n\"Kinder haben auch Rechte\" ist das Jahresthema vom B\u00fcndnis f\u00fcr Familie in N\u00fcrnberg. Mehr Informationen zu Kinderrechten in N\u00fcrnberg: \u00bb\u00bbKinderrechte in N\u00fcrnberg\r\n\r\nDie 10 wichtige Kinderrechte finden Sie hier anschaulich erkl\u00e4rt:  \u00bb\u00bbArabisch und \u00bb\u00bbPersisch.",
+      "language": 1,
+      "currently_in_translation": false,
+      "version": 1,
+      "minor_edit": false,
+      "creator": 1,
+      "created_date": "2019-08-12T08:18:36.113Z",
+      "last_updated": "2019-08-12T08:27:25.680Z"
+    }
+  },
+  {
+    "model": "cms.pagetranslation",
+    "pk": 21,
+    "fields": {
+      "page": 10,
+      "slug": "wissenswertes-uber-nurnberg",
+      "title": "Wissenswertes \u00fcber N\u00fcrnberg",
+      "status": "PUBLIC",
+      "text": "N\u00fcrnberg liegt im Bundesland Bayern und im Bezirk Mittelfranken. N\u00fcrnberg hat \u00fcber 500.000 Einwohner und ist nach M\u00fcnchen die zweitgr\u00f6\u00dfte Stadt in Bayern. Quer durch das Stadtgebiet flie\u00dft ein Fluss mit dem Namen Pegnitz.\r\n\r\nIn N\u00fcrnberg gibt es viele interessante und sch\u00f6ne Orte. Aber besonders bekannt ist N\u00fcrnberg wegen seiner mittelalterlichen Burg (Kaiserburg), dem Germanischen Nationalmuseum und seinem Christkindlesmarkt auf dem Hauptmarkt.\r\n\r\nDie Stadt N\u00fcrnberg wurde im Jahr 1050 erstmals in einer kaiserlichen Urkunde erw\u00e4hnt. Der Name N\u00fcrnberg kommt von \u201eNorenberc\u201c, was \u201efelsiger Berg\u201c bedeutet. \u201eFelsiger Berg\u201c deshalb, weil die N\u00fcrnberger Burg auf einem Sandsteinfelsen erbaut wurde. Der Weg die Burgstra\u00dfe hinauf ist sehr steil, lohnt sich aber! Von dem Aussichtsplatz hat man einen tollen Blick \u00fcber die Stadt. Dieser Teil der Burg kostet keinen Eintritt.\r\n\r\nViel Interessantes \u00fcber die N\u00fcrnberger Stadtgeschichte erf\u00e4hrt man im Stadtmuseum, dem Fembohaus. Mit dem \u00bb\u00bbN\u00fcrnberg-Pass kostet der Eintritt nur 1,50 Euro.\r\n\r\nEine sehr ber\u00fchmter N\u00fcrnberger ist Albrecht D\u00fcrer. Er lebte von 1497 bis 1528. Er war Maler, Mathematiker und Kunsthistoriker. Heute erinnert noch viel an Albrecht D\u00fcrer. Es gibt zum Beispiel den Albrecht-D\u00fcrer-Platz mit einem Standbild von ihm und sein ehemaliges Wohnhaus ist heute ein Museum, das Albrecht-D\u00fcrer-Haus.\r\n\r\nBekannt ist N\u00fcrnberg auch f\u00fcr Spielzeug. Deshalb findet auch in N\u00fcrnberg die gr\u00f6\u00dfte Spielwarenmesse der Welt statt. Seit dem Mittelalter wird in N\u00fcrnberg Spielzeug hergestellt. Im Spielzeugmuseum l\u00e4sst sich die Geschichte des Spielzeugs in N\u00fcrnberg und der Welt bestaunen. Auch hier zahlen Personen mit \u00bb\u00bbN\u00fcrnberg-Pass nur 1,50 Eintritt!\r\n\r\nN\u00fcrnberg ist auch bekannt f\u00fcr Lebkuchen und Bratw\u00fcrste. Ein Lebkuchen ist ein Geb\u00e4ck mit vielen Gew\u00fcrzen. Sie werden nach geheimem Rezept bereits seit dem 14. Jahrhundert produziert und sind in der ganzen Welt bekannt. N\u00fcrnberg wird auch die \"Stadt der Lebkuchen\" genannt. Auch die Bratw\u00fcrste werden nach gesch\u00fctztem Rezept hergestellt und als Markenprodukt in die ganze Welt verkauft. \u00dcberall in der Stadt findet man kleine Buden, die \"Drei im Weggla\" verkaufen. Das bedeutet drei N\u00fcrnberger Bratw\u00fcrste in einem Br\u00f6tchen.\r\n\r\nIn N\u00fcrnberg startete am 7. Dezember 1835 die erste Dampflok Deutschlands auf der Strecke von N\u00fcrnberg nach F\u00fcrth. Damit war das Industriezeitalter f\u00fcr N\u00fcrnberg eingel\u00e4utet. Die Dampflok hie\u00df \"Adler\" und kann noch heute im Verkehrsmuseum besichtigt werden.\r\n\r\nN\u00fcrnberg ist auch als Stadt der Reichsparteitage bekannt. W\u00e4hrend der Zeit des Nationalsozialismus entstand in N\u00fcrnberg das Reichsparteitagsgel\u00e4nde, um die Parteitage der NSDAP mit Hunderttausenden Teilnehmern abzuhalten. Noch heute k\u00f6nnen gro\u00dfe Teile der Anlage besichtigt werden, zudem informiert das Dokumentationszentrum Reichsparteitagsgel\u00e4nde detailliert \u00fcber die historischen Ereignisse. Heute finden auf diesem Gel\u00e4nde gro\u00dfe Konzertveranstaltungen und Autorennen statt.\r\n\r\nNach Ende des 2. Weltkrieges mussten sich f\u00fchrende Vertreter des Nationalsozialistischen Regimes vor dem Internationalen Milit\u00e4rgerichtshof f\u00fcr ihre Verbrechen verantworten. Diese \"N\u00fcrnberger Prozesse\" stellten die Grundlage f\u00fcr eine Weiterentwicklung des V\u00f6lkerrechts dar und sind im Museum Memorium N\u00fcrnberger Prozesse dokumentiert.\r\n\r\nAls weitere Erinnerung an die Verbrechen der Nationalsozialisten mahnt die Stra\u00dfe der Menschenrechte mit den auf 27 S\u00e4ulen eingravierten Menschenrechtsartikeln, in verschiedenen Sprachen, an die heutige Situation in vielen Staaten und ruft zu einem friedlichen Miteinander der Kulturen auf.",
+      "language": 1,
+      "currently_in_translation": false,
+      "version": 1,
+      "minor_edit": false,
+      "creator": 1,
+      "created_date": "2019-08-12T08:19:10.521Z",
+      "last_updated": "2019-08-12T08:27:20.623Z"
+    }
+  },
+  {
+    "model": "cms.pagetranslation",
+    "pk": 22,
+    "fields": {
+      "page": 11,
+      "slug": "stadtplan",
+      "title": "Stadtplan",
+      "status": "PUBLIC",
+      "text": "Sie suchen eine bestimmte Adresse oder einen interessanten Punkt in N\u00fcrnberg?! MAPS-Me bietet eine Navigationsfunktion, ist kostenlos und offline nutzbar.\r\n\r\nSo bekommen Sie den Stadtplan:\r\n\r\n    Downloaden Sie die App MAPS.ME. Sie finden die App im Android PlayStore. Sie ist kostenlos.\r\n    Downloaden Sie eine Karte Ihres Bundeslandes. N\u00fcrnberg liegt in Bayern.\r\n    Downloaden Sie dann den Stadtplan f\u00fcr N\u00fcrnberg: \u00bb\u00bbDownload von MAPS.ME im Android PlayStore oder im App Store.",
+      "language": 1,
+      "currently_in_translation": false,
+      "version": 1,
+      "minor_edit": false,
+      "creator": 1,
+      "created_date": "2019-08-12T08:19:48.980Z",
+      "last_updated": "2019-08-12T08:27:16.550Z"
+    }
+  },
+  {
+    "model": "cms.pagetranslation",
+    "pk": 23,
+    "fields": {
+      "page": 12,
+      "slug": "uber-integreat",
+      "title": "\u00dcber Integreat",
+      "status": "PUBLIC",
+      "text": "Dieser Leitfaden unterst\u00fctzt Sie in Ihrem Alltag in N\u00fcrnberg. Sie finden hier wichtige Adressen, Ansprechpartner und Tipps und Tricks, die Ihnen bei der Orientierung in N\u00fcrnberg helfen k\u00f6nnen.\r\n\r\nIhr Alltagsguide hat mehrere Kapitel. Jedes Kapitel bearbeitet ein anderes Thema. Sie finden zum Beispiel Informationen zu \u00c4rzten, Schulen, Deutschkursen oder anderen Institutionen. Es gibt auch ein Kapitel mit Ideen, was Sie in Ihrer Freizeit machen k\u00f6nnen. Die Informationen und Freizeitangebote \u00e4ndern sich und wir aktualisieren regelm\u00e4\u00dfig. Deswegen ist es sehr gut, wenn Sie oft in Ihre mobile App schauen und sich \u00fcber aktuelle Aktionen und Veranstaltungen informieren.\r\n\r\nSie k\u00f6nnen diese App auch offline benutzen, wenn Sie keinen Internet-Zugang haben. Wenn Sie wieder online sind, aktualisiert sich die App von selbst.\r\n\r\nWir hoffen sehr, dass wir Ihren Aufenthalt hier in N\u00fcrnberg mit dieser App vereinfachen k\u00f6nnen. Wir freuen uns, Sie hier in N\u00fcrnberg, der Stadt des Friedens und der Menschenrechte, begr\u00fc\u00dfen zu d\u00fcrfen.\r\n\r\nBMFSFJ_DemokratieLeben",
+      "language": 1,
+      "currently_in_translation": false,
+      "version": 1,
+      "minor_edit": false,
+      "creator": 1,
+      "created_date": "2019-08-12T08:20:16.705Z",
+      "last_updated": "2019-08-12T08:27:11.677Z"
+    }
+  },
+  {
+    "model": "cms.pagetranslation",
+    "pk": 24,
+    "fields": {
+      "page": 13,
+      "slug": "aufenthaltstitel",
+      "title": "Aufenthaltstitel",
+      "status": "PUBLIC",
+      "text": "Jeder Ausl\u00e4nder hat einen \u201eAusweis\u201c. Der Ausweis gibt Auskunft \u00fcber den Status und ob Einschr\u00e4nkungen der Erwerbst\u00e4tigkeit zu beachten sind (Wann darf ich arbeiten?).\r\nEs gibt 5 verschiedene Dokumente:\r\n1. Ankunftsnachweis\r\n\r\nStatus: Asylbegehrende\r\nHintergrund: Wird Ausl\u00e4ndern ausgestellt, die um Asyl begehrt haben. G\u00fcltig f\u00fcr die Zeit zwischen Meldung als Asylbegehrender und offizieller Asylantragstellung beim Bundesamt f\u00fcr Migration und Fl\u00fcchtlinge (BAMF).\r\n\r\nAnkunftsnachweis\r\n2. Aufenthaltsgestattung\r\n\r\nStatus: Asylsuchende\r\nHintergrund: Wird zur Durchf\u00fchrung eines Asylverfahrens bis zur Entscheidung des Bundesamtes f\u00fcr Migration und Fl\u00fcchtlinge (BAMF) ausgestellt.\r\n\r\nDer Ausweis f\u00fcr Asylsuchende enth\u00e4lt Auflagen zu Besch\u00e4ftigung, Wohnsituation und anf\u00e4nglicher r\u00e4umlicher Beschr\u00e4nkung.\r\n\r\n    Ist eine Arbeitsgenehmigung notwendig, kann diese bei der \u00bb\u00bbAusl\u00e4nderbeh\u00f6rde beantragt werden (Arbeitgeber oder Arbeitnehmer)\r\n    Zust\u00e4ndig bei Vermittlung in Arbeit: \u00bb\u00bbAgentur f\u00fcr Arbeit\r\n\r\n3. Fiktionsbescheinigung\r\n\r\nStatus: Anerkannte Fl\u00fcchtlinge\r\nHintergrund: Dokument f\u00fcr den \u00dcbergang ab positivem Entscheid Asylverfahren bis zur Erteilung der Aufenthaltserlaubnis.\r\n\r\n4. Aufenthaltserlaubnis\r\n\r\nStatus: Anerkannte Fl\u00fcchtlinge\r\nHintergrund: positive Asylentscheidung\r\n\r\nDie Aufenthaltserlaubnis ist ein zeitlich befristeter Aufenthaltstitel. Sie wird zu den im Aufenthaltsgesetz genannten Zwecken erteilt (z.B. Aufenthalt aus humanit\u00e4ren Gr\u00fcnden).\r\n\r\n    Grundlage f\u00fcr st\u00e4ndiges Aufenthaltsrecht\r\n    Er\u00f6ffnet die M\u00f6glichkeit eines sp\u00e4teren unbefristeten Aufenthaltsrechts (Niederlassungserlaubnis)\r\n    Uneingeschr\u00e4nkter Zugang zum Arbeitsmarkt ohne Arbeitsgenehmigung\r\n    Zust\u00e4ndigkeit f\u00fcr die Vermittlung in Arbeit oder finanzielle Leistungen: \u00bb\u00bbJobcenter\r\n\r\n5. Duldung\r\n\r\nStatus: Geduldete\r\nHintergrund: Negative Asylentscheidung\r\n\r\n Eine Duldung ist eine Aussetzung der Abschiebung und kein rechtm\u00e4\u00dfiger Aufenthalt! Sie wird erteilt, wenn eine Abschiebung aus rechtlichen, tats\u00e4chlichen, humanit\u00e4ren, pers\u00f6nlichen Gr\u00fcnden unm\u00f6glich ist.\r\n\r\n    Generelle Duldungsregelung f\u00fcr bestimme Gruppen durch Anordnung der obersten Landesbeh\u00f6rde f\u00fcr die Dauer von l\u00e4ngstens 3 Monaten m\u00f6glich (\u201eAbschiebungsstopp\u201c)\r\n    Arbeitsgenehmigung ist grunds\u00e4tzlich notwendig, Beantragung bei der \u00bb\u00bbAusl\u00e4nderbeh\u00f6rde (Arbeitgeber oder Arbeitnehmer)\r\n    Zust\u00e4ndig bei Vermittlung in Arbeit: \u00bb\u00bbAgentur f\u00fcr Arbeit\r\n\r\n \r\n\r\n(Stand Januar 2017)",
+      "language": 1,
+      "currently_in_translation": false,
+      "version": 1,
+      "minor_edit": false,
+      "creator": 1,
+      "created_date": "2019-08-12T08:20:43.653Z",
+      "last_updated": "2019-08-12T08:27:07.546Z"
+    }
+  },
+  {
+    "model": "cms.pagetranslation",
+    "pk": 25,
+    "fields": {
+      "page": 7,
+      "slug": "\u0627\u0644\u062a\u0631\u062d\u064a\u0628",
+      "title": "\u0627\u0644\u062a\u0631\u062d\u064a\u0628",
+      "status": "PUBLIC",
+      "text": "\u0627\u0644\u062a\u0631\u062d\u064a\u0628",
+      "language": 3,
+      "currently_in_translation": false,
+      "version": 1,
+      "minor_edit": false,
+      "creator": 1,
+      "created_date": "2019-08-12T08:22:18.585Z",
+      "last_updated": "2019-08-12T08:22:18.602Z"
+    }
+  },
+  {
+    "model": "cms.pagetranslation",
+    "pk": 26,
+    "fields": {
+      "page": 8,
+      "slug": "\u0645\u0631\u062d\u0628\u0627-\u0628\u0643\u0645-\u0641\u064a-\u0646\u0648\u0631\u0646\u0628\u064a\u0631\u063a",
+      "title": "\u0645\u0631\u062d\u0628\u064b\u0627 \u0628\u0643\u0645 \u0641\u064a \u0646\u0648\u0631\u0646\u0628\u064a\u0631\u063a!",
+      "status": "PUBLIC",
+      "text": "\u0645\u0631\u062d\u0628\u064b\u0627 \u0628\u0643\u0645 \u0641\u064a \u0646\u0648\u0631\u0646\u0628\u064a\u0631\u063a\r\n\r\n\u0627\u0644\u0633\u064a\u062f\u0627\u062a \u0648\u0627\u0644\u0633\u0627\u062f\u0629\u060c\r\n\r\n\u064a\u0633\u0631\u0646\u064a\u060c \u0643\u0639\u0645\u062f\u0629 \u0646\u0648\u0631\u0646\u0628\u064a\u0631\u063a \u0623\u0646 \u0623\u062a\u062d\u062f\u064a\u062b \u0625\u0644\u064a\u0643\u0645 \u0627\u0644\u064a\u0648\u0645 \u0628\u0646\u0641\u0633\u064a \u0648\u0623\u0631\u062d\u0628 \u0628\u0643\u0645 \u0641\u064a \u0645\u062f\u064a\u0646\u062a\u0646\u0627.\r\n\r\n\u062a\u062a\u0645\u062a\u0639 \u0645\u062f\u064a\u0646\u062a\u0646\u0627\u060c \u0627\u0644\u062a\u064a \u064a\u0639\u064a\u0634 \u0628\u0647\u0627 \u0642\u0631\u0627\u0628\u0629 500000 \u0646\u0633\u064e\u0645\u0629\u060c \u0628\u062a\u0627\u0631\u064a\u062e \u0639\u0631\u064a\u0642. \u0641\u0641\u064a \u0643\u0644 \u0632\u0645\u0627\u0646 \u064a\u0623\u062a\u064a \u0627\u0644\u0645\u0647\u0627\u062c\u0631\u0648\u0646 \u0625\u0644\u0649 \u0647\u0630\u0647 \u0627\u0644\u0645\u062f\u064a\u0646\u0629 \u0648\u064a\u0635\u0628\u062d\u0648\u0646 \u0645\u0646 \u0623\u0647\u0644\u0647\u0627.\u062d\u064a\u062b \u064a\u0631\u0648\u0646 \u0637\u0627\u0628\u0639 \u0627\u0644\u062a\u0646\u0648\u0651\u0639 \u0627\u0644\u0630\u064a \u064a\u062a\u0633\u0645 \u0628\u0647 \u0645\u062c\u062a\u0645\u0639\u0646\u0627:\u0641\u0623\u0643\u062b\u0631 \u0645\u0646 \u062e\u064f\u0645\u0633\u064a \u0633\u0643\u0627\u0646 \u0646\u0648\u0631\u0646\u0628\u064a\u0631\u063a \u0645\u0646 \u0627\u0644\u0645\u0647\u0627\u062c\u0631\u064a\u0646 \u0623\u0648 \u0645\u0646 \u0623\u0635\u0648\u0644 \u0645\u0634\u0627\u0628\u0647\u0629 \u062e\u0627\u0631\u062c \u0623\u0644\u0645\u0627\u0646\u064a\u0627. \u0644\u0642\u062f \u0648\u062c\u062f\u062a\u0645 \u0647\u0646\u0627 \u0627\u0644\u0628\u064a\u062a\u060c \u0648\u0627\u0644\u062c\u064a\u0631\u0627\u0646\u060c \u0648\u0627\u0644\u0623\u0635\u062f\u0642\u0627\u0621\u060c \u0628\u0635\u0641\u0629 \u0645\u0624\u0642\u062a\u0629 \u0644\u0628\u0639\u0636\u0643\u0645 \u0648\u0628\u0635\u0641\u0629 \u062f\u0627\u0626\u0645\u0629 \u0644\u0644\u0628\u0639\u0636 \u0627\u0644\u0622\u062e\u0631. \u0646\u062a\u0645\u0646\u0649 \u0644\u0643\u0645 \u0623\u0646 \u062a\u062a\u0623\u0642\u0644\u0645\u0648\u0627 \u0645\u0639 \u0648\u062c\u0648\u062f\u0643\u0645 \u0628\u064a\u0646\u0646\u0627 \u0633\u0631\u064a\u0639\u064b\u0627. \u0648\u0645\u0645\u0627 \u0633\u064a\u0633\u0627\u0639\u062f\u0643\u0645 \u0639\u0644\u0649 \u0630\u0644\u0643\u060c \u062a\u0639\u0644\u0645 \u0644\u063a\u062a\u0646\u0627 \u0648\u0641\u0647\u0645 \u0642\u064a\u0645\u0646\u0627 \u0648\u062b\u0642\u0627\u0641\u062a\u0646\u0627.\r\n\r\n\u0648\u0645\u0646 \u0636\u0645\u0646 \u062b\u0642\u0627\u0641\u062a\u0646\u0627 \u0627\u0644\u062a\u0631\u062d\u064a\u0628\u064a\u0629\u060c \u0646\u0648\u0641\u0631 \u0644\u0643\u0645 \u0628\u064a\u0626\u0629 \u0625\u064a\u062c\u0627\u0628\u064a\u0629 \u0648\u0645\u0641\u062a\u0648\u062d\u0629 \u0645\u0644\u064a\u0626\u0629 \u0628\u0627\u0644\u062a\u0646\u0648\u0639 \u0641\u064a \u0645\u062f\u064a\u0646\u062a\u0646\u0627. \u0648\u0627\u0644\u062a\u064a \u062a\u062d\u062b \u0639\u0644\u0649 \u0627\u0644\u062a\u0633\u0627\u0645\u062d \u0648\u0645\u0631\u0627\u0639\u0627\u0629 \u0627\u0644\u0622\u062e\u0631\u064a\u0646 \u0645\u0646 \u0627\u0644\u062c\u0630\u0648\u0631 \u0627\u0644\u0642\u0648\u0645\u064a\u0629 \u0648\u0627\u0644\u062b\u0642\u0627\u0641\u064a\u0629 \u0627\u0644\u0623\u062e\u0631\u0649.\r\n\r\n\u0648\u0628\u0648\u0635\u0641\u0646\u0627 \u0645\u062f\u064a\u0646\u0629 \u0627\u0644\u0633\u0644\u0627\u0645 \u0648\u062d\u0642\u0648\u0642 \u0627\u0644\u0625\u0646\u0633\u0627\u0646\u060c \u062a\u0644\u062a\u0632\u0645 \u0645\u062f\u064a\u0646\u0629 \u0646\u0648\u0631\u0646\u0628\u064a\u0631\u063a \u0628\u062d\u0642\u0648\u0642 \u0627\u0644\u0625\u0646\u0633\u0627\u0646 \u0639\u0644\u0649 \u0646\u062d\u0648 \u062e\u0627\u0635 \u0644\u0644\u063a\u0627\u064a\u0629.\u0641\u0627\u0644\u0627\u062d\u062a\u0631\u0627\u0645 \u0648\u0627\u0644\u062a\u0642\u062f\u064a\u0631 \u0627\u0644\u0645\u062a\u0628\u0627\u062f\u0644 \u062a\u062c\u0627\u0647 \u0645\u0646 \u062d\u0648\u0644\u0646\u0627 \u0645\u0646 \u0627\u0644\u0628\u0634\u0631 \u0647\u0648 \u0627\u0644\u0645\u0642\u0648\u0651\u0645 \u0627\u0644\u0631\u0626\u064a\u0633\u064a \u0644\u0646\u062a\u0639\u0627\u064a\u0634 \u0645\u0639\u064b\u0627 \u0641\u064a \u0633\u0644\u0627\u0645 \u0648\u062a\u0636\u0627\u0645\u0646. \u0648\u062a\u0634\u0645\u0644 \u0642\u064a\u0645\u0646\u0627 \u0623\u064a\u0636\u064b\u0627 \u0627\u0644\u062d\u0645\u0627\u064a\u0629 \u0627\u0644\u0643\u0627\u0645\u0644\u0629 \u0645\u0646 \u0627\u0644\u062a\u0641\u0631\u0642\u0629 \u0648\u0643\u0630\u0644\u0643 \u062d\u0645\u0627\u064a\u0629 \u0627\u0644\u0623\u0642\u0644\u064a\u0627\u062a \u0648\u0627\u0644\u0645\u062c\u0645\u0648\u0639\u0627\u062a \u0627\u0644\u0636\u0639\u064a\u0641\u0629 \u0641\u064a \u0645\u062c\u062a\u0645\u0639\u0646\u0627 \u0645\u062b\u0644 \u0627\u0644\u0623\u0637\u0641\u0627\u0644 \u0648\u0643\u0628\u0627\u0631 \u0627\u0644\u0633\u0646\u060c \u0623\u0648 \u0627\u0644\u0644\u0627\u062c\u0626\u064a\u0646\u060c \u0623\u0648 \u0627\u0644\u0623\u0634\u062e\u0627\u0635 \u0630\u0648\u064a \u0627\u0644\u0625\u0639\u0627\u0642\u0629.\r\n\r\n\u0648\u0639\u0644\u0649 \u0647\u0630\u0627 \u0627\u0644\u0623\u0633\u0627\u0633\u060c \u0623\u062a\u0645\u0646\u0649 \u0623\u0646 \u0646\u062a\u0645\u0643\u0646 \u0645\u0646 \u0627\u0644\u062a\u0639\u0627\u064a\u0634 \u0641\u064a \u0646\u0648\u0631\u0646\u0628\u064a\u0631\u063a \u0628\u0646\u062c\u0627\u062d \u0648\u0623\u0646 \u0646\u062a\u0623\u0642\u0644\u0645 \u0645\u0639\u064b\u0627 \u0628\u0643\u0644 \u0627\u062d\u062a\u0631\u0627\u0645.\r\n\r\n\u062a\u062d\u064a\u0627\u062a\u064a\u060c \u062f. \u0623\u0648\u0644\u0631\u064a\u0634 \u0645\u0627\u0644\u064a\r\n\r\n\u0639\u0645\u062f\u0629 \u0645\u062f\u064a\u0646\u0629 \u0646\u0648\u0631\u0646\u0628\u064a\u0631\u063a\r\n\r\n\u0627\u062e\u0631 \u062a\u062d\u062f\u064a\u062b: \u0663\u0661 \u0623\u063a\u0633\u0637\u0633 \u0662\u0660\u0661\u0667",
+      "language": 3,
+      "currently_in_translation": false,
+      "version": 1,
+      "minor_edit": false,
+      "creator": 1,
+      "created_date": "2019-08-12T08:22:31.256Z",
+      "last_updated": "2019-08-12T08:22:31.270Z"
+    }
+  },
+  {
+    "model": "cms.pagetranslation",
+    "pk": 27,
+    "fields": {
+      "page": 7,
+      "slug": "welcome",
+      "title": "Welcome",
+      "status": "PUBLIC",
+      "text": "Welcome",
+      "language": 2,
+      "currently_in_translation": false,
+      "version": 1,
+      "minor_edit": false,
+      "creator": 1,
+      "created_date": "2019-08-12T08:23:17.979Z",
+      "last_updated": "2019-08-12T08:23:17.994Z"
+    }
+  },
+  {
+    "model": "cms.pagetranslation",
+    "pk": 28,
+    "fields": {
+      "page": 9,
+      "slug": "community-life-in-germany",
+      "title": "Community Life in Germany",
+      "status": "PUBLIC",
+      "text": "The Basic Law\r\n\r\nIn every country, there are rules that everyone has to adhere to. The most important law in Germany is the Basic Law. It is a collection of 146 articles. Every article stands for a law \u2013 i.e., a rule.These rules govern community life in Germany.The fundamental rights protect the freedom of each individual. They are stipulated in Articles 1 to 19 of the Basic Law (Catalogue of Fundamental Rights).\r\n\r\nProtection of Human Dignity\r\n\r\nArticle 1\r\n\r\n(1) Human dignity shall be inviolable. To respect and protect it shall be the duty of all state authority.\r\n\r\n(...)\r\n\r\nPersonal Freedoms\r\n\r\nArticle 2\r\n\r\n(1) Every person shall have the right to free development of his personality insofar as s/he does not violate the rights of others or offend against the constitutional order or the moral law.\r\n\r\n(...)\r\n\r\nThis also means the right to sexual self-determination. This means: All human beings can decide for themselves which sexual acts they wants to participate in and nobody can be forced to do something they do not want to do. More information: \u00bb\u00bb Sexual Self-Determination\r\n\r\nEquality Before the Law\r\n\r\nArticle 3\r\n\r\n(1) All persons shall be equal before the law.\r\n\r\n(2) Men and women shall have equal rights. The state shall promote the actual implementation of equal rights for women and men and take steps to eliminate disadvantages that now exist.\r\n\r\n www.zanzu.de\r\n\r\n(3) No person shall be favoured or disfavoured because of sex, parentage, race, language, homeland and origin, faith, or religious or political opinions. No person shall be disfavoured because of disability.\r\n\r\nFreedom of Faith, Conscience and Creed\r\n\r\nArticle 4\r\n\r\n(1) Freedom of faith and of conscience, and freedom to profess a religious or philosophical creed, shall be inviolable.\r\n\r\n(...)\r\n\r\nFreedom of Expression\r\n\r\nArticle 5\r\n\r\n(1) Every person shall have the right freely to express and disseminate her/his opinions in speech, writing, and pictures and to inform herself/himself without hindrance from generally accessible sources. Freedom of the press and freedom of reporting by means of broadcasts and films shall be guaranteed. There shall be no censorship.\r\n\r\n(...)\r\n\r\nMarriage and the Family; Children Born Outside of Marriage\r\n\r\nArticle 6\r\n\r\n(1) Marriage and the family shall enjoy the special protection of the state.\r\n\r\n(...)\r\n\r\nHere you can find the Basic Law in 11 languages:* \u00bb\u00bbArabic, \u00bb\u00bbChinese, \u00bb\u00bbEnglish, \u00bb\u00bbFrench, \u00bb\u00bbItalian, \u00bb\u00bbPersian, \u00bb\u00bbPolish, \u00bb\u00bbRussian, \u00bb\u00bbSerbian, \u00bb\u00bbSpanish, \u00bb\u00bbTurkish and of course in \u00bb\u00bbGerman.\r\n\r\n*It was not possible to find this kind of linguistic diversity on any other website.\r\n\r\nHow the German legal state works is illustrated visually in this film: \u00bb\u00bbGerman, \u00bb\u00bbDari, \u00bb\u00bbArabic, \u00bb\u00bbEnglish, \u00bb\u00bbFrench, \u00bb\u00bbPashto, \u00bb\u00bbUrdu.\r\nUniversal Declaration of Human Rights\r\n\r\nHuman rights are important rights that apply to everyone all over the world. Human rights are rights that every person has because of their humanity. They protect the dignity of every human being and apply to every person equally, regardless of \"race, colour, sex, language, religion, political or other opinion, national or social origin, property, birth or other status.\" (Article 2. of the United Nations' Universal Declaration of Human Rights, issued on 10/12/1948)\r\n\r\nThere are 30 rights. The most important are:\r\n\r\n    All people are of equal value.\r\n    Everyone is allowed to have their own opinion.\r\n    Right to peace and safety.\r\n\r\nVisit the Road of Human Rights! Each of the elements in the Road of Human Rights takes one of the human rights articles in German and in another language. The Road of Human Rights is both a denunciation of the crimes committed by the Nazis and a reminder that human rights are still being severely violated in many countries worldwide.\r\n\r\nRoad of Human Rights (Stra\u00dfe der Menschenrechte)\r\n Kart\u00e4usergasse 1, 90402 N\u00fcrnberg\r\nChildren's Rights\r\n\r\nChildren need extra protection, which is why they also have special rights. The individual children's rights are stipulated in the Convention on the Rights of the Child. This was adopted by the UN General Assembly in 1989 and subsequently ratified by 193 countries. The UN Convention on the Rights of the Child includes 54 articles.\r\n\r\nIn Nuremberg City Park can be found the Road of Children\u2019s Rights. Here, children can learn more about their rights at eight different points. You can find more information here: \u00bb\u00bbActivities for Children and Teenagers.\r\n\r\nChildren Have Rights Too is the annual theme of the Alliance for Family in Nuremberg. More information on children's rights in Nuremberg: \u00bb\u00bbChildren's Rights in Nuremberg\r\n\r\nThe 10 most important Children\u2019s rights are visually explained here:\u00bb\u00bbArabic and \u00bb\u00bbPersian.",
+      "language": 2,
+      "currently_in_translation": false,
+      "version": 1,
+      "minor_edit": false,
+      "creator": 1,
+      "created_date": "2019-08-12T08:23:59.016Z",
+      "last_updated": "2019-08-12T08:23:59.042Z"
+    }
+  },
+  {
+    "model": "cms.pagetranslation",
+    "pk": 29,
+    "fields": {
+      "page": 12,
+      "slug": "about-integreat",
+      "title": "About Integreat",
+      "status": "PUBLIC",
+      "text": "This guide will support you in your everyday life in Nuremberg. You will find important addresses, contact persons and tips and tricks to help you to orient yourself better in Nuremberg.\r\n\r\nYour daily guide has several chapters. Every chapter deals with a different subject. For example, you will find information on doctors, schools, German courses or other institutions. There is also a chapter with ideas on what you can do in your spare time. The information and leisure offers are changing and we update them regularly. That's why it is a good idea to take a regular look at your mobile app and get information about current activities and events.\r\n\r\nYou can also use this app offline. The app will update automatically when you are back online again.\r\n\r\nWe hope that this app makes your life in Nuremberg a little bit easier. We are looking forward to welcoming you here in Nuremberg, the city of peace and human rights.",
+      "language": 2,
+      "currently_in_translation": false,
+      "version": 1,
+      "minor_edit": false,
+      "creator": 1,
+      "created_date": "2019-08-12T08:24:36.073Z",
+      "last_updated": "2019-08-12T08:24:36.101Z"
+    }
+  },
+  {
+    "model": "cms.pagetranslation",
+    "pk": 30,
+    "fields": {
+      "page": 10,
+      "slug": "trivia-about-nuremberg",
+      "title": "Trivia about Nuremberg",
+      "status": "PUBLIC",
+      "text": "Nuremberg is located in the province of Bavaria and in the district of Middle Franconia. Nuremberg has over 500,000 inhabitants and is the second largest city in Bavaria after Munich. A river called the Pegnitz flows straight through the city.\r\n\r\nIn Nuremberg there are many interesting and beautiful places. Nuremberg is particularly well-known for its medieval castle (Kaiserburg), theGerman National Museum and its Christkindlesmarkt on the Hauptmarkt.\r\n\r\nThe city of Nuremberg was mentioned for the first time in an imperial document in 1050. The name Nuremberg comes from \"Norenberc\", meaning \"rocky mountain\". \u201cRocky mountain\", because the Nuremberg castle was built on a sandstone cliff. The path up to the castle road is very steep, but worth it! From the viewpoint you have a great view over the city.This part of the castle is free to enter.\r\n\r\nThere is a lot of interesting information to be learnt about Nuremberg\u2019s history in the City Museum, the Fembohaus. With the \u00bb\u00bbNuremberg pass the entry fee is only \u20ac1.50.\r\n\r\nA very famous resident of Nuremberg is Albrecht D\u00fcrer. He lived from 1497 to 1528. He was a painter, mathematician and art historian. There is a still a lot to remind us of Albrecht D\u00fcrer today. For example, there is the Albrecht-D\u00fcrer-Platz with a statue of him and his former home has been turned into a museum, the Albrecht-D\u00fcrer-Haus.\r\n\r\nNuremberg is also well known for toys. This is why Nuremberg is home to the largest toy trade fair in the world. Toys have been manufactured in Nuremberg since the Middle Ages. In theToy Museumyou can admire the history of toys both in Nuremberg and the world. Anyone with the \u00bb\u00bbNuremberg pass also pays an entry price of only 1.50!\r\n\r\nNuremberg is also famous for gingerbread and bratwurst. Gingerbread is a biscuit baked with many spices. It has been produced with a secret recipe since the 14th century and is famous worldwide. Nuremberg is also called the \"city of gingerbread\". Bratwurst sausages are also made according to a secret recipe and sold as a branded product all over the world. You can find small booths selling \u201cDrei im Weggla\u201d all over the city. That means three Nuremberg bratwurst in a bun.\r\n\r\nThe first German steam locomotive started its journey from Nuremberg to F\u00fcrth in Nuremberg on 7 December 1835.This was the beginning of the industrial age for Nuremberg. The steam locomotive was called \"Adler\" and can still be seen today in the Transport Museum.\r\n\r\nNuremberg is also known as the city of the Nuremberg Rally.During the time of National Socialism, the Nazi party rally grounds were set up in Nuremberg to hold the party conferences of the NSDAP with hundreds of thousands of participants.Even today, large parts of the complex can be visited, as well as the Reich\u2019s Party Rally Grounds Documentation Centre, which offers detailed information about the historical events. Today, large concerts and motor races take place on this site.\r\n\r\nAfter the end of the Second World War, leading representatives of the National Socialist regime had to take responsibility for their crimes before the International Military Court.These \"Nuremberg Trials\" formed the basis for a further development of international law and are documented in the Museum Memorium N\u00fcrnberger Prozesse .\r\n\r\nAs a reminder of the crimes committed by the National Socialists,the Human Rights Trail with the human rights articles engraved on 27 pillars in various languages, reminds us of the current situation in many countries and calls for a peaceful coexistence of cultures.",
+      "language": 2,
+      "currently_in_translation": false,
+      "version": 1,
+      "minor_edit": false,
+      "creator": 1,
+      "created_date": "2019-08-12T08:25:07.388Z",
+      "last_updated": "2019-08-12T08:25:07.407Z"
+    }
+  },
+  {
+    "model": "cms.pagetranslation",
+    "pk": 31,
+    "fields": {
+      "page": 10,
+      "slug": "\u0645\u0639\u0644\u0648\u0645\u0627\u062a-\u0642\u064a\u0645\u0629-\u0639\u0646-\u0646\u0648\u0631\u0646\u0628\u064a\u0631\u063a",
+      "title": "\u0645\u0639\u0644\u0648\u0645\u0627\u062a \u0642\u064a\u0651\u0645\u0629 \u0639\u0646 \u0646\u0648\u0631\u0646\u0628\u064a\u0631\u063a",
+      "status": "PUBLIC",
+      "text": "\u062a\u0642\u0639 \u0646\u0648\u0631\u0646\u0628\u064a\u0631\u063a \u0641\u064a \u0627\u0644\u0645\u0642\u0627\u0637\u0639\u0629 \u0627\u0644\u0627\u062a\u062d\u0627\u062f\u064a\u0629 \u0628\u0627\u0641\u0627\u0631\u064a\u0627 \u0648\u0628\u0645\u0646\u0637\u0642\u0629 \u0648\u0633\u0637 \u0641\u0631\u0627\u0646\u0643\u0646. \u064a\u0639\u064a\u0634 \u0641\u064a \u0646\u0648\u0631\u0646\u0628\u064a\u0631\u063a \u0623\u0643\u062b\u0631 \u0645\u0646 500000 \u0646\u0633\u064e\u0645\u0629\u060c \u0648\u0647\u064a \u062b\u0627\u0646\u064a \u0623\u0643\u0628\u0631 \u0645\u062f\u064a\u0646\u0629 \u0641\u064a \u0628\u0627\u0641\u0627\u0631\u064a\u0627 \u0628\u0639\u062f \u0645\u064a\u0648\u0646\u064a\u062e. \u0648\u064a\u062a\u062f\u0641\u0642 \u0639\u0628\u0631 \u0627\u0644\u0645\u062f\u064a\u0646\u0629 \u0646\u0647\u0631 \u064a\u064f\u0633\u0645\u0649 \"\u0628\u064a\u063a\u0646\u064a\u062a\u0633\".\r\n\r\n\u0647\u0646\u0627\u0643 \u0623\u0631\u0628\u0639\u0629 \u0623\u0645\u0627\u0643\u0646 \u062c\u0645\u064a\u0644\u0629 \u0648\u0645\u062b\u064a\u0631\u0629 \u0644\u0644\u0627\u0647\u062a\u0645\u0627\u0645 \u0641\u064a \u0646\u0648\u0631\u0646\u0628\u064a\u0631\u063a. \u0648\u0644\u0643\u0646 \u062a\u0634\u062a\u0647\u0631 \u0646\u0648\u0631\u0646\u0628\u064a\u0631\u063a \u0628\u0634\u0643\u0644 \u062e\u0627\u0635\u0628\u0642\u0644\u0639\u0629 \u0627\u0644\u0639\u0635\u0648\u0631 \u0627\u0644\u0648\u0633\u0637\u0649 (\u0643\u0627\u064a\u0632\u0631\u0628\u0648\u0631\u063a), \u0648\u0627\u0644\u0645\u062a\u062d\u0641 \u0627\u0644\u0642\u0648\u0645\u064a \u0627\u0644\u062c\u0631\u0645\u0627\u0646\u064a \u0648 \u0633\u0648\u0642 \u0627\u0644\u0643\u0631\u064a\u0633\u0645\u0627\u0633\u0628\u0627\u0644\u0633\u0648\u0642 \u0627\u0644\u0631\u0626\u064a\u0633\u064a.\r\n\r\n\u064f\u0630\u064f\u0643\u0631\u062a \u0645\u062f\u064a\u0646\u0629 \u0646\u0648\u0631\u0646\u0628\u064a\u0631\u063a \u0641\u064a \u0627\u0644\u0634\u0647\u0627\u062f\u0627\u062a \u0627\u0644\u0625\u0645\u0628\u0631\u0627\u0637\u0648\u0631\u064a\u0629 \u0644\u0623\u0648\u0644 \u0645\u0631\u0629 \u0639\u0627\u0645 1050. \u0648\u0627\u0633\u0645 \u0646\u0648\u0631\u0646\u0628\u064a\u0631\u063a \u0645\u0634\u062a\u0642 \u0645\u0646 \u0643\u0644\u0645\u0629 \"Norenberc\" (\u0646\u0648\u0631\u0646\u0628\u064a\u0631\u0643) \u0648\u062a\u0639\u0646\u064a \"\u0627\u0644\u062c\u0628\u0644 \u0627\u0644\u0635\u062e\u0631\u064a\". \u0648\u064a\u0631\u062c\u0639 \u0627\u0633\u0645 \"\u0627\u0644\u062c\u064a\u0644 \u0627\u0644\u0635\u062e\u0631\u064a\" \u0625\u0644\u0649 \u0623\u0646 \u0642\u0644\u0639\u0629 \u0646\u0648\u0631\u0646\u0628\u064a\u0631\u063a \u0642\u062f \u0628\u064f\u0646\u064a\u062a \u0639\u0644\u0649 \u0635\u062e\u0631\u0629 \u0631\u0645\u0644\u064a\u0629. \u0648\u0627\u0644\u0637\u0631\u064a\u0642 \u0646\u062d\u0648 \u0634\u0627\u0631\u0639 \u0627\u0644\u0642\u0644\u0639\u0629 \u0645\u0646\u062d\u062f\u0631 \u0644\u0644\u063a\u0627\u064a\u0629\u060c \u0644\u0643\u0646\u0647 \u064a\u0633\u062a\u062d\u0642 \u0627\u0644\u0639\u0646\u0627\u0621! \u0648\u0645\u0646 \u0641\u0648\u0642 \u0645\u064a\u062f\u0627\u0646 \u0623\u0648\u0633\u0632\u064a\u0634\u062a \u0628\u0644\u0627\u062a\u0633 \u064a\u0645\u0643\u0646\u0643\u0645 \u0627\u0644\u0627\u0633\u062a\u0645\u062a\u0627\u0639 \u0628\u0645\u0646\u0638\u0631 \u0631\u0627\u0626\u0639 \u0644\u0644\u0645\u062f\u064a\u0646\u0629.\u0648\u064a\u0643\u0648\u0646 \u062f\u062e\u0648\u0644 \u0647\u0630\u0627 \u0627\u0644\u062c\u0632\u0621 \u0645\u0646 \u0627\u0644\u0642\u0644\u0639\u0629 \u0645\u062c\u0627\u0646\u064a\u064b\u0627.\r\n\r\n\u064a\u0645\u0643\u0646\u0643\u0645 \u0645\u0639\u0631\u0641\u0629 \u0627\u0644\u0643\u062b\u064a\u0631 \u0645\u0646 \u0627\u0644\u0623\u0645\u0648\u0631 \u0627\u0644\u0634\u064a\u0651\u0642\u0629 \u062d\u0648\u0644 \u062a\u0627\u0631\u064a\u062e \u0645\u062f\u064a\u0646\u0629 \u0646\u0648\u0631\u0646\u0628\u064a\u0631\u063a \u0641\u064a \u0645\u062a\u062d\u0641 \u0627\u0644\u0645\u062f\u064a\u0646\u0629 \u0641\u064a\u0645\u0628\u0648\u0647\u0627\u0648\u0633. \u0648\u0628\u0627\u0633\u062a\u062e\u062f\u0627\u0645 <<\u062c\u0648\u0627\u0632 \u0627\u0644\u0645\u0631\u0648\u0631 \u0625\u0644\u0649 \u0646\u0648\u0631\u0646\u0628\u064a\u0631\u063a>> \u0633\u064a\u0643\u0644\u0641\u0643\u0645 \u0627\u0644\u062f\u062e\u0648\u0644 1.50 \u064a\u0648\u0631\u0648 \u0641\u0642\u0637.\r\n\r\n\"\u0623\u0644\u0628\u0631\u064a\u0634\u062a \u062f\u0648\u0631\u0631\" \u0647\u0648 \u0623\u062d\u062f \u0623\u0634\u0647\u0631 \u0623\u0628\u0646\u0627\u0621 \u0645\u062f\u064a\u0646\u0629 \u0646\u0648\u0631\u0646\u0628\u064a\u0631\u063a. \u0644\u0642\u062f \u0648\u064f\u0644\u062f \u0639\u0627\u0645 1497 \u0648\u062a\u0648\u0641\u064a \u0639\u0627\u0645 1528. \u0648\u0643\u0627\u0646 \u0631\u0633\u0651\u0627\u0645\u064b\u0627\u060c \u0648\u0639\u0627\u0644\u0645 \u0631\u064a\u0627\u0636\u064a\u0627\u062a\u060c \u0648\u0645\u0624\u0631\u062e \u0641\u0646\u064a. \u0648\u062d\u062a\u0649 \u0627\u0644\u064a\u0648\u0645 \u0644\u0627 \u0632\u0627\u0644\u062a \u0647\u0646\u0627\u0643 \u0627\u0644\u0643\u062b\u064a\u0631 \u0645\u0646 \u0627\u0644\u0623\u0645\u0648\u0631 \u0627\u0644\u062a\u064a \u062a\u0630\u0643\u0631\u0646\u0627 \u0628\u0640\"\u0623\u0644\u0628\u0631\u064a\u0634\u062a \u062f\u0648\u0631\u0631\". \u0641\u0639\u0644\u0649 \u0633\u0628\u064a\u0644 \u0627\u0644\u0645\u062b\u0627\u0644\u060c \u0647\u0646\u0627\u0643 \u0645\u064a\u062f\u0627\u0646 \u0623\u0644\u0628\u0631\u064a\u0634\u062a \u062f\u0648\u0631\u0631 \u0648\u0627\u0644\u0630\u064a \u064a\u0636\u0645 \u062a\u0645\u062b\u0627\u0644\u0627\u064b \u0644\u0647\u060c \u0648\u0627\u0644\u064a\u0648\u0645 \u0623\u0635\u0628\u062d \u0645\u0646\u0632\u0644\u0647 \u0627\u0644\u0633\u0627\u0628\u0642 \u0645\u062a\u062d\u0641\u064b\u0627\u060c \u0648\u064a\u064f\u0639\u0631\u0641 \u0628\u0627\u0633\u0645\u0628\u064a\u062a \u0623\u0644\u0628\u0631\u064a\u0634\u062a \u062f\u0648\u0631\u0631.\r\n\r\n\u0643\u0645\u0627 \u062a\u0634\u062a\u0647\u0631 \u0646\u0648\u0631\u0646\u0628\u064a\u0631\u063a \u0623\u064a\u0636\u064b\u0627 \u0628\u0627\u0644\u0644\u0639\u0628. \u0644\u0630\u0644\u0643 \u064a\u064f\u0642\u0627\u0645 \u0641\u064a \u0646\u0648\u0631\u0646\u0628\u064a\u0631\u063a \u0623\u0643\u0628\u0631 \u0645\u0639\u0631\u0636 \u0644\u0644\u0639\u0628 \u0641\u064a \u0627\u0644\u0639\u0627\u0644\u0645. \u0648\u0645\u0646\u0630 \u0627\u0644\u0639\u0635\u0648\u0631 \u0627\u0644\u0648\u0633\u0637\u0649\u060c \u062a\u0642\u0648\u0645 \u0646\u0648\u0631\u0646\u0628\u064a\u0631\u063a \u0628\u062a\u0635\u0646\u064a\u0639 \u0627\u0644\u0644\u0639\u0628. \u0641\u064a\u0645\u062a\u062d\u0641 \u0627\u0644\u0644\u0639\u0628 \u0633\u064a\u064f\u062f\u0647\u0634\u0643\u0645 \u062a\u0627\u0631\u064a\u062e \u0627\u0644\u0644\u0639\u0628 \u0641\u064a \u0646\u0648\u0631\u0646\u0628\u064a\u0631\u063a \u0648\u0641\u064a \u0627\u0644\u0639\u0627\u0644\u0645. \u0648\u0647\u0646\u0627 \u0623\u064a\u0636\u064b\u0627 \u064a\u0633\u062f\u062f \u062d\u0627\u0645\u0644\u0648 <<\u062c\u0648\u0627\u0632 \u0627\u0644\u0645\u0631\u0648\u0631 \u0625\u0644\u0649 \u0646\u0648\u0631\u0646\u0628\u064a\u0631\u063a>> \u0645\u0628\u0644\u063a 1.50 \u064a\u0648\u0631\u0648 \u0641\u0642\u0637!\r\n\r\n\u0643\u0645\u0627 \u062a\u0634\u062a\u0647\u0631 \u0646\u0648\u0631\u0646\u0628\u064a\u0631\u063a \u0623\u064a\u0636\u064b\u0627 \u0628\u0643\u0639\u0643 \u0627\u0644\u0632\u0646\u062c\u0628\u064a\u0644 \u0648\u0627\u0644\u0646\u0642\u0627\u0646\u0642 \u0627\u0644\u0645\u0642\u0644\u064a\u0629. \u0643\u0639\u0643 \u0627\u0644\u0632\u0646\u062c\u0628\u064a\u0644 \u0647\u0648 \u0643\u0639\u0643 \u064a\u062d\u062a\u0648\u064a \u0639\u0644\u0649 \u0627\u0644\u0643\u062b\u064a\u0631 \u0645\u0646 \u0627\u0644\u062a\u0648\u0627\u0628\u0644. \u0648\u064a\u062a\u0645 \u062a\u062d\u0636\u064a\u0631\u0647\u0627 \u0645\u0646 \u0648\u0635\u0641\u0629 \u0633\u0631\u064a\u0629 \u0645\u0646\u0630 \u0627\u0644\u0642\u0631\u0646 \u0627\u0644\u0631\u0627\u0628\u0639 \u0639\u0634\u0631 \u0648\u0647\u064a \u0645\u0634\u0647\u0648\u0631\u0629 \u0641\u064a \u0627\u0644\u0639\u0627\u0644\u0645 \u0628\u0623\u0643\u0645\u0644\u0647. \u062d\u062a\u0649 \u0623\u064f\u0637\u0644\u0642 \u0639\u0644\u0649 \u0646\u0648\u0631\u0646\u0628\u064a\u0631\u063a \u0627\u0633\u0645 \"\u0645\u062f\u064a\u0646\u0629 \u0643\u0639\u0643 \u0627\u0644\u0632\u0646\u062c\u0628\u064a\u0644\". \u0643\u0645\u0627 \u064a\u062a\u0645 \u0625\u0646\u062a\u0627\u062c \u0627\u0644\u0646\u0642\u0627\u0646\u0642 \u0627\u0644\u0645\u0642\u0644\u064a\u0629 \u0645\u0646 \u0648\u0635\u0641\u0629 \u0645\u062e\u0641\u064a\u0651\u0629 \u0648\u062a\u064f\u0628\u0627\u0639 \u0641\u064a \u0627\u0644\u0639\u0627\u0644\u0645 \u0628\u0623\u0643\u0645\u0644\u0647 \u0643\u0633\u0644\u0639\u0629 \u062a\u062c\u0627\u0631\u064a\u0629 \u0645\u0639\u0631\u0648\u0641\u0629. \u0648\u0641\u064a \u0643\u0644 \u0623\u0646\u062d\u0627\u0621 \u0627\u0644\u0645\u062f\u064a\u0646\u0629\u060c \u062a\u062c\u062f\u0648\u0646 \u0623\u0643\u0648\u0627\u062e\u064b\u0627 \u0635\u063a\u064a\u0631\u0629\u060c \u062a\u0628\u064a\u0639 \u0646\u0642\u0627\u0646\u0642 \u0646\u0648\u0631\u0646\u0628\u064a\u0631\u063a \u0627\u0644\u0634\u0647\u064a\u0631\u0629 \"Drei im Weggla\". \u0648\u0647\u064a \u0639\u0628\u0627\u0631\u0629 \u0639\u0646 \u0646\u0642\u0627\u0646\u0642 \u0646\u0648\u0631\u0646\u0628\u064a\u0631\u063a \u0641\u064a \u0627\u0644\u062e\u0628\u0632 \u0627\u0644\u0635\u063a\u064a\u0631.\r\n\r\n\u0628\u062f\u0623 \u0623\u0648\u0644 \u0642\u0637\u0627\u0631 \u0628\u062e\u0627\u0631\u064a \u0641\u064a \u0623\u0644\u0645\u0627\u0646\u064a\u0627 \u0641\u064a \u0646\u0648\u0631\u0646\u0628\u064a\u0631\u063a \u0641\u064a 7 \u062f\u064a\u0633\u0645\u0628\u0631 1835 \u0648\u0643\u0627\u0646 \u064a\u063a\u0637\u064a \u0627\u0644\u0645\u0633\u0627\u0641\u0629 \u0645\u0646 \u0646\u0648\u0631\u0646\u0628\u064a\u0631\u063a \u0625\u0644\u0649 \u0641\u0648\u0631\u062a.\u0648\u0628\u0630\u0644\u0643 \u0628\u062f\u0623 \u0627\u0644\u0639\u0635\u064a\u0631 \u0627\u0644\u0635\u0646\u0627\u0639\u064a \u0644\u0645\u062f\u064a\u0646\u0629 \u0646\u0648\u0631\u0646\u0628\u064a\u0631\u063a. \u0648\u0642\u062f \u0623\u064f\u0637\u0644\u0642 \u0639\u0644\u0649 \u0627\u0644\u0642\u0637\u0627\u0631 \u0627\u0644\u0628\u062e\u0627\u0631\u064a \u0627\u0633\u0645 \"\u0627\u0644\u0646\u0633\u0631\" \u0648\u064a\u0645\u0643\u0646 \u0645\u0634\u0627\u0647\u062f\u062a\u0647 \u0627\u0644\u064a\u0648\u0645 \u0641\u064a\u0645\u062a\u062d\u0641 \u0648\u0633\u0627\u0626\u0644 \u0627\u0644\u0646\u0642\u0644.\r\n\r\n\u062a\u0634\u062a\u0647\u0631 \u0646\u0648\u0631\u0646\u0628\u064a\u0631\u063a \u0623\u064a\u0636\u064b\u0627 \u0628\u0623\u0646\u0647\u0627 \u0645\u062f\u064a\u0646\u0629 \u0627\u0644\u0643\u0648\u0646\u063a\u0631\u0633 \u0627\u0644\u0646\u0627\u0632\u064a.\u062e\u0644\u0627\u0644 \u0627\u0644\u0639\u0647\u062f \u0627\u0644\u0646\u0627\u0631\u064a \u062a\u0645 \u0625\u0646\u0634\u0627\u0621 \u0645\u0628\u0646\u0649 \u0627\u0644\u0643\u0648\u0646\u063a\u0631\u0633 \u0627\u0644\u0646\u0627\u0632\u064a \u0641\u064a \u0646\u0648\u0631\u0646\u0628\u064a\u0631\u063a\u060c \u0644\u064a\u0643\u0648\u0646 \u0645\u0642\u0631\u064b\u0627 \u0644\u0644\u0645\u0624\u062a\u0645\u0631 \u0627\u0644\u062d\u0632\u0628\u064a \u0644\u0644\u062d\u0632\u0628 \u0627\u0644\u0646\u0627\u0632\u064a \u0627\u0644\u0630\u064a \u0643\u0627\u0646 \u064a\u0636\u0645 \u0645\u0626\u0627\u062a \u0627\u0644\u0622\u0644\u0627\u0641 \u0645\u0646 \u0627\u0644\u0623\u0639\u0636\u0627\u0621.\u0648\u062d\u062a\u0649 \u0627\u0644\u064a\u0648\u0645 \u0644\u0627 \u0632\u0627\u0644 \u0645\u0646 \u0627\u0644\u0645\u0645\u0643\u0646 \u0632\u064a\u0627\u0631\u0629 \u062c\u0632\u0621 \u0643\u0628\u064a\u0631 \u0645\u0646 \u0627\u0644\u0645\u0643\u0627\u0646\u060c \u0643\u0645\u0627 \u064a\u0642\u062f\u0645 \u0645\u0631\u0643\u0632 \u0627\u0644\u062a\u0648\u062b\u064a\u0642 \u0628\u0645\u0628\u0646\u0649 \u0627\u0644\u0643\u0648\u0646\u063a\u0631\u0633 \u0627\u0644\u0646\u0627\u0632\u064a\u0645\u0639\u0644\u0648\u0645\u0627\u062a \u0645\u0641\u0635\u0651\u0644\u0629 \u062d\u0648\u0644 \u0627\u0644\u0623\u062d\u062f\u0627\u062b \u0627\u0644\u062a\u0627\u0631\u064a\u062e\u064a\u0629. \u0623\u0645\u0627 \u0627\u0644\u064a\u0648\u0645 \u0641\u062a\u064f\u0642\u0627\u0645 \u0641\u064a \u0630\u0644\u0643 \u0627\u0644\u0645\u0643\u0627\u0646 \u0623\u062d\u062f\u0627\u062b \u0645\u0648\u0633\u064a\u0642\u064a\u0629 \u0643\u0628\u0631\u0649 \u0648\u0633\u0628\u0627\u0642\u0627\u062a \u0644\u0644\u0633\u064a\u0627\u0631\u0627\u062a.\r\n\r\n\u0628\u0639\u062f \u0627\u0646\u062a\u0647\u0627\u0621 \u0627\u0644\u062d\u0631\u0628 \u0627\u0644\u0639\u0627\u0644\u0645\u064a\u0629 \u0627\u0644\u062b\u0627\u0646\u064a\u0629\u060c \u0643\u0627\u0646 \u0644\u0632\u0627\u0645\u064b\u0627 \u0639\u0644\u0649 \u0643\u0628\u0627\u0631 \u0645\u0645\u062b\u0644\u064a \u0627\u0644\u0646\u0638\u0627\u0645 \u0627\u0644\u0646\u0627\u0632\u064a \u0627\u0644\u0645\u062b\u0648\u0644 \u0623\u0645\u0627\u0645 \u0645\u062d\u0643\u0645\u0629 \u0627\u0644\u0646\u0638\u0627\u0645 \u0627\u0644\u0639\u0633\u0643\u0631\u064a \u0627\u0644\u062f\u0648\u0644\u064a\u0629 \u0644\u0644\u0631\u062f\u0651 \u0639\u0644\u0649 \u062c\u0631\u0627\u0626\u0645\u0647\u0645.\u0648\u062a\u0645\u062b\u0644 \"\u0645\u062d\u0627\u0643\u0645\u0627\u062a \u0646\u0648\u0631\u0646\u0628\u064a\u0631\u063a\" \u0647\u0630\u0647 \u0623\u0633\u0627\u0633\u064b\u0627 \u0644\u0645\u0648\u0627\u0635\u0644\u0629 \u062a\u0637\u0648\u064a\u0631 \u0627\u0644\u0642\u0627\u0646\u0648\u0646 \u0627\u0644\u062f\u0648\u0644\u064a \u0648\u0647\u064a \u0645\u0648\u062b\u0642\u0629 \u0641\u064a \u0645\u062a\u062d\u0641 \u0627\u0644\u0645\u0639\u0631\u0636 \u0627\u0644\u062a\u0630\u0643\u0627\u0631\u064a \u0644\u0645\u062d\u0627\u0643\u0645\u0627\u062a \u0646\u0648\u0631\u0646\u0628\u064a\u0631\u063a .\r\n\r\n\u0648\u0643\u062a\u0630\u0643\u0627\u0631 \u0622\u062e\u0631 \u0628\u062c\u0631\u0627\u0626\u0645 \u0627\u0644\u0646\u0627\u0632\u064a\u0629\u060c \u064a\u0630\u0643\u0631\u0646\u0627 \u0634\u0627\u0631\u0639 \u062d\u0642\u0648\u0642 \u0627\u0644\u0625\u0646\u0633\u0627\u0646 \u0627\u0644\u0630\u064a \u064a\u0636\u0645 27 \u0639\u0645\u0648\u062f\u064b\u0627 \u062d\u064f\u0641\u0631\u062a \u0639\u0644\u064a\u0647\u0645 \u0645\u0648\u0627\u062f \u062d\u0642\u0648\u0642 \u0627\u0644\u0625\u0646\u0633\u0627\u0646\u060c \u0628\u0644\u063a\u0627\u062a \u0645\u062e\u062a\u0644\u0641\u0629\u060c \u0628\u0627\u0644\u0648\u0636\u0639 \u0627\u0644\u062d\u0627\u0644\u064a \u0641\u064a \u0627\u0644\u0639\u062f\u064a\u062f \u0645\u0646 \u0627\u0644\u062f\u0648\u0644 \u0648\u064a\u062f\u0639\u0648 \u0625\u0644\u0649 \u062a\u0639\u0627\u064a\u0634 \u0627\u0644\u062b\u0642\u0627\u0641\u0627\u062a \u0645\u0639\u064b\u0627 \u0641\u064a \u0633\u0644\u0627\u0645.\r\n\r\n\u0627\u062e\u0631 \u062a\u062d\u062f\u064a\u062b: \u0663\u0661 \u0623\u063a\u0633\u0637\u0633 \u0662\u0660\u0661\u0667",
+      "language": 3,
+      "currently_in_translation": false,
+      "version": 1,
+      "minor_edit": false,
+      "creator": 1,
+      "created_date": "2019-08-12T08:25:47.171Z",
+      "last_updated": "2019-08-12T08:25:47.203Z"
+    }
+  },
+  {
+    "model": "cms.pagetranslation",
+    "pk": 32,
+    "fields": {
+      "page": 7,
+      "slug": "\u062e\u0648\u0634-\u0622\u0645\u062f\u06cc\u062f",
+      "title": "\u062e\u0648\u0634 \u0622\u0645\u062f\u06cc\u062f",
+      "status": "PUBLIC",
+      "text": "\u062e\u0648\u0634 \u0622\u0645\u062f\u06cc\u062f",
+      "language": 4,
+      "currently_in_translation": false,
+      "version": 1,
+      "minor_edit": false,
+      "creator": 1,
+      "created_date": "2019-08-12T08:26:21.704Z",
+      "last_updated": "2019-08-12T08:26:21.723Z"
+    }
+  },
+  {
+    "model": "cms.pagetranslation",
+    "pk": 33,
+    "fields": {
+      "page": 12,
+      "slug": "\u062f\u0631\u0628\u0627\u0631\u0647-integreat",
+      "title": "\u062f\u0631\u0628\u0627\u0631\u0647 Integreat",
+      "status": "PUBLIC",
+      "text": "\u0627\u06cc\u0646 \u0631\u0627\u0647\u0646\u0645\u0627\u060c \u062f\u0631 \u0632\u0646\u062f\u06af\u06cc \u0631\u0648\u0632\u0645\u0631\u0647 \u062f\u0631 \u0646\u0648\u0631\u0646\u0628\u0631\u06af \u0628\u0647 \u0634\u0645\u0627 \u06a9\u0645\u06a9 \u0645\u06cc \u06a9\u0646\u062f. \u0634\u0645\u0627 \u062f\u0631 \u0622\u0646 \u0646\u0634\u0627\u0646\u06cc \u0647\u0627\u06cc \u0645\u0647\u0645\u060c \u0645\u0631\u0627\u06a9\u0632 \u067e\u0627\u0633\u062e\u06af\u0648\u06cc\u06cc \u0648 \u0646\u06a9\u0627\u062a \u0648 \u0631\u0648\u0634 \u0647\u0627\u06cc\u06cc \u0631\u0627 \u067e\u06cc\u062f\u0627 \u0645\u06cc \u06a9\u0646\u06cc\u062f \u06a9\u0647 \u0628\u0631\u0627\u06cc \u062a\u062b\u0628\u06cc\u062a \u0634\u062f\u0646 \u062f\u0631 \u0646\u0648\u0631\u0646\u0628\u0631\u06af \u0628\u0647 \u0634\u0645\u0627 \u06a9\u0645\u06a9 \u0645\u06cc \u06a9\u0646\u0646\u062f.\u200f\r\n\r\n\u0627\u06cc\u0646 \u0631\u0627\u0647\u0646\u0645\u0627\u06cc \u0645\u0633\u0627\u0626\u0644 \u0631\u0648\u0632\u0645\u0631\u0647 \u0686\u0646\u062f\u06cc\u0646 \u0628\u062e\u0634 \u062f\u0627\u0631\u062f. \u0647\u0631 \u0628\u062e\u0634 \u0628\u0647 \u0645\u0648\u0636\u0648\u0639 \u0645\u062a\u0641\u0627\u0648\u062a\u06cc \u0645\u06cc \u067e\u0631\u062f\u0627\u0632\u062f. \u0634\u0645\u0627 \u0645\u062b\u0644\u0627 \u0627\u0637\u0644\u0627\u0639\u0627\u062a \u0645\u0631\u0628\u0648\u0637 \u0628\u0647 \u067e\u0632\u0634\u06a9\u0627\u0646\u060c \u0645\u062f\u0627\u0631\u0633\u060c \u062f\u0648\u0631\u0647 \u0647\u0627\u06cc \u0622\u0644\u0645\u0627\u0646\u06cc \u06cc\u0627 \u0645\u0648\u0633\u0633\u0627\u062a \u062f\u06cc\u06af\u0631 \u0631\u0627 \u067e\u06cc\u062f\u0627 \u0645\u06cc \u06a9\u0646\u06cc\u062f. \u0647\u0645\u0686\u0646\u06cc\u0646 \u0628\u062e\u0634\u06cc \u0627\u0632 \u0622\u0646 \u0645\u0631\u0628\u0648\u0637 \u0627\u0633\u062a \u0628\u0647 \u06a9\u0627\u0631\u0647\u0627\u06cc\u06cc \u06a9\u0647 \u0634\u0645\u0627 \u062f\u0631 \u0627\u0648\u0642\u0627\u062a \u0641\u0631\u0627\u063a\u062a \u0645\u06cc \u062a\u0648\u0627\u0646\u06cc\u062f \u0627\u0646\u062c\u0627\u0645 \u062f\u0647\u06cc\u062f. \u0627\u0637\u0644\u0627\u0639\u0627\u062a \u0648 \u0627\u0645\u06a9\u0627\u0646\u0627\u062a \u0627\u0648\u0642\u0627\u062a \u0641\u0631\u0627\u063a\u062a \u062a\u063a\u06cc\u06cc\u0631 \u0645\u06cc \u06a9\u0646\u0646\u062f \u0648 \u0645\u0627 \u0645\u0631\u062a\u0628 \u0622\u0646\u0647\u0627 \u0631\u0627 \u0628\u0647 \u0631\u0648\u0632 \u0645\u06cc \u06a9\u0646\u06cc\u0645. \u0628\u0647 \u0647\u0645\u06cc\u0646 \u062f\u0644\u06cc\u0644 \u0628\u0633\u06cc\u0627\u0631 \u062e\u0648\u0628 \u0627\u0633\u062a \u0627\u06af\u0631 \u0634\u0645\u0627 \u0645\u0631\u062a\u0628 \u062f\u0631 \u0627\u067e\u0644\u06cc\u06a9\u06cc\u0634\u0646 \u062a\u0644\u0641\u0646 \u0647\u0645\u0631\u0627\u0647 \u062e\u0648\u062f \u0646\u06af\u0627\u0647 \u06a9\u0646\u06cc\u062f \u0648 \u062f\u0631\u0628\u0627\u0631\u0647 \u0631\u0648\u06cc\u062f\u0627\u062f\u0647\u0627 \u0648 \u0628\u0631\u0646\u0627\u0645\u0647 \u0647\u0627\u06cc \u0631\u0648\u0632 \u0645\u0637\u0644\u0639 \u0634\u0648\u06cc\u062f.\u200f\r\n\r\n\u0627\u06af\u0631 \u0628\u0647 \u0627\u06cc\u0646\u062a\u0631\u0646\u062a \u062f\u0633\u062a\u0631\u0633\u06cc \u0646\u062f\u0627\u0631\u06cc\u062f\u060c \u0645\u06cc \u062a\u0648\u0627\u0646\u06cc\u062f \u0627\u0632 \u0627\u06cc\u0646 \u0627\u067e\u0644\u06cc\u06a9\u06cc\u0634\u0646 \u0628\u0647 \u0635\u0648\u0631\u062a \u0622\u0641\u0644\u0627\u06cc\u0646 \u0646\u06cc\u0632 \u0627\u0633\u062a\u0641\u0627\u062f\u0647 \u06a9\u0646\u06cc\u062f. \u0647\u0646\u06af\u0627\u0645\u06cc \u06a9\u0647 \u062f\u0648\u0628\u0627\u0631\u0647 \u0622\u0646\u0644\u0627\u06cc\u0646 \u0634\u062f\u06cc\u062f\u060c \u0627\u067e\u0644\u06cc\u06a9\u06cc\u0634\u0646 \u0628\u0635\u0648\u0631\u062a \u062e\u0648\u062f\u06a9\u0627\u0631 \u0628\u0647 \u0631\u0648\u0632 \u0645\u06cc \u0634\u0648\u062f.\u200f\r\n\r\n\u0628\u0633\u06cc\u0627\u0631 \u0627\u0645\u06cc\u062f\u0648\u0627\u0631\u06cc\u0645 \u06a9\u0647 \u0628\u0627 \u0627\u06cc\u0646 \u0627\u067e\u0644\u06cc\u06a9\u06cc\u0634\u0646\u060c \u0628\u062a\u0648\u0627\u0646\u06cc\u0645 \u0627\u0642\u0627\u0645\u062a \u0634\u0645\u0627 \u0631\u0627 \u062f\u0631 \u0646\u0648\u0631\u0646\u0628\u0631\u06af \u0622\u0633\u0627\u0646 \u06a9\u0646\u06cc\u0645. \u062e\u0648\u0634\u062d\u0627\u0644 \u0645\u06cc \u0634\u0648\u06cc\u0645 \u06a9\u0647 \u0628\u0647 \u0634\u0645\u0627 \u062f\u0631 \u0646\u0648\u0631\u0646\u0628\u0631\u06af\u060c \u0634\u0647\u0631 \u0635\u0644\u062d \u0648 \u062d\u0642\u0648\u0642 \u0628\u0634\u0631\u060c \u062e\u0648\u0634 \u0622\u0645\u062f \u0628\u06af\u0648\u06cc\u06cc\u0645.\u200f\r\n\r\nBMFSFJ_DemokratieLeben",
+      "language": 4,
+      "currently_in_translation": false,
+      "version": 1,
+      "minor_edit": false,
+      "creator": 1,
+      "created_date": "2019-08-12T08:26:50.465Z",
+      "last_updated": "2019-08-12T08:26:50.483Z"
+    }
+  },
+  {
+    "model": "cms.page",
+    "pk": 1,
+    "fields": {
+      "parent": null,
+      "icon": "",
+      "region": 1,
+      "archived": false,
+      "mirrored_page": null,
+      "created_date": "2019-08-12T07:57:42.432Z",
+      "last_updated": "2019-08-12T08:09:45.047Z",
+      "lft": 1,
+      "rght": 12,
+      "tree_id": 1,
+      "level": 0,
+      "editors": [],
+      "publishers": []
+    }
+  },
+  {
+    "model": "cms.page",
+    "pk": 2,
+    "fields": {
+      "parent": 1,
+      "icon": "",
+      "region": 1,
+      "archived": false,
+      "mirrored_page": null,
+      "created_date": "2019-08-12T07:58:36.298Z",
+      "last_updated": "2019-08-12T08:10:23.031Z",
+      "lft": 6,
+      "rght": 7,
+      "tree_id": 1,
+      "level": 1,
+      "editors": [],
+      "publishers": []
+    }
+  },
+  {
+    "model": "cms.page",
+    "pk": 3,
+    "fields": {
+      "parent": 1,
+      "icon": "",
+      "region": 1,
+      "archived": false,
+      "mirrored_page": null,
+      "created_date": "2019-08-12T07:59:21.571Z",
+      "last_updated": "2019-08-12T08:11:53.048Z",
+      "lft": 4,
+      "rght": 5,
+      "tree_id": 1,
+      "level": 1,
+      "editors": [],
+      "publishers": []
+    }
+  },
+  {
+    "model": "cms.page",
+    "pk": 4,
+    "fields": {
+      "parent": 1,
+      "icon": "",
+      "region": 1,
+      "archived": false,
+      "mirrored_page": null,
+      "created_date": "2019-08-12T07:59:50.923Z",
+      "last_updated": "2019-08-12T08:13:41.042Z",
+      "lft": 2,
+      "rght": 3,
+      "tree_id": 1,
+      "level": 1,
+      "editors": [],
+      "publishers": []
+    }
+  },
+  {
+    "model": "cms.page",
+    "pk": 5,
+    "fields": {
+      "parent": 1,
+      "icon": "",
+      "region": 1,
+      "archived": false,
+      "mirrored_page": null,
+      "created_date": "2019-08-12T08:01:13.162Z",
+      "last_updated": "2019-08-12T08:08:54.846Z",
+      "lft": 8,
+      "rght": 9,
+      "tree_id": 1,
+      "level": 1,
+      "editors": [],
+      "publishers": []
+    }
+  },
+  {
+    "model": "cms.page",
+    "pk": 6,
+    "fields": {
+      "parent": 1,
+      "icon": "",
+      "region": 1,
+      "archived": false,
+      "mirrored_page": null,
+      "created_date": "2019-08-12T08:01:42.227Z",
+      "last_updated": "2019-08-12T08:01:42.271Z",
+      "lft": 10,
+      "rght": 11,
+      "tree_id": 1,
+      "level": 1,
+      "editors": [],
+      "publishers": []
+    }
+  },
+  {
+    "model": "cms.page",
+    "pk": 7,
+    "fields": {
+      "parent": null,
+      "icon": "",
+      "region": 2,
+      "archived": false,
+      "mirrored_page": null,
+      "created_date": "2019-08-12T08:17:48.337Z",
+      "last_updated": "2019-08-12T08:26:21.713Z",
+      "lft": 1,
+      "rght": 14,
+      "tree_id": 2,
+      "level": 0,
+      "editors": [],
+      "publishers": []
+    }
+  },
+  {
+    "model": "cms.page",
+    "pk": 8,
+    "fields": {
+      "parent": 7,
+      "icon": "",
+      "region": 2,
+      "archived": false,
+      "mirrored_page": null,
+      "created_date": "2019-08-12T08:18:09.754Z",
+      "last_updated": "2019-08-12T08:27:30.170Z",
+      "lft": 2,
+      "rght": 3,
+      "tree_id": 2,
+      "level": 1,
+      "editors": [],
+      "publishers": []
+    }
+  },
+  {
+    "model": "cms.page",
+    "pk": 9,
+    "fields": {
+      "parent": 7,
+      "icon": "",
+      "region": 2,
+      "archived": false,
+      "mirrored_page": null,
+      "created_date": "2019-08-12T08:18:36.107Z",
+      "last_updated": "2019-08-12T08:27:25.672Z",
+      "lft": 4,
+      "rght": 5,
+      "tree_id": 2,
+      "level": 1,
+      "editors": [],
+      "publishers": []
+    }
+  },
+  {
+    "model": "cms.page",
+    "pk": 10,
+    "fields": {
+      "parent": 7,
+      "icon": "",
+      "region": 2,
+      "archived": false,
+      "mirrored_page": null,
+      "created_date": "2019-08-12T08:19:10.505Z",
+      "last_updated": "2019-08-12T08:27:20.613Z",
+      "lft": 6,
+      "rght": 7,
+      "tree_id": 2,
+      "level": 1,
+      "editors": [],
+      "publishers": []
+    }
+  },
+  {
+    "model": "cms.page",
+    "pk": 11,
+    "fields": {
+      "parent": 7,
+      "icon": "",
+      "region": 2,
+      "archived": false,
+      "mirrored_page": null,
+      "created_date": "2019-08-12T08:19:48.948Z",
+      "last_updated": "2019-08-12T08:27:16.540Z",
+      "lft": 8,
+      "rght": 9,
+      "tree_id": 2,
+      "level": 1,
+      "editors": [],
+      "publishers": []
+    }
+  },
+  {
+    "model": "cms.page",
+    "pk": 12,
+    "fields": {
+      "parent": 7,
+      "icon": "",
+      "region": 2,
+      "archived": false,
+      "mirrored_page": null,
+      "created_date": "2019-08-12T08:20:16.690Z",
+      "last_updated": "2019-08-12T08:27:11.670Z",
+      "lft": 10,
+      "rght": 11,
+      "tree_id": 2,
+      "level": 1,
+      "editors": [],
+      "publishers": []
+    }
+  },
+  {
+    "model": "cms.page",
+    "pk": 13,
+    "fields": {
+      "parent": 7,
+      "icon": "",
+      "region": 2,
+      "archived": false,
+      "mirrored_page": null,
+      "created_date": "2019-08-12T08:20:43.643Z",
+      "last_updated": "2019-08-12T08:27:07.539Z",
+      "lft": 12,
+      "rght": 13,
+      "tree_id": 2,
+      "level": 1,
+      "editors": [],
+      "publishers": []
+    }
+  },
+  {
+    "model": "cms.extratemplate",
+    "pk": 1,
+    "fields": {
+      "name": "Sprungbrett",
+      "slug": "sprungbrett",
+      "thumbnail": "https://cms.integreat-app.de/wp-content/uploads/extra-thumbnails/sprungbrett.jpg",
+      "url": "https://web.integreat-app.de/proxy/sprungbrett/app-search-internships?location=",
+      "post_data": {},
+      "use_postal_code": "GET",
+      "created_date": "2019-10-09T16:42:45.256Z",
+      "last_updated": "2019-10-09T16:44:36.254Z"
+    }
+  },
+  {
+    "model": "cms.extratemplate",
+    "pk": 2,
+    "fields": {
+      "name": "Lehrstellenradar",
+      "slug": "lehrstellen-radar",
+      "thumbnail": "https://cms.integreat-app.de/wp-content/uploads/extra-thumbnails/lehrstellen-radar.jpg",
+      "url": "https://www.lehrstellen-radar.de/5100,0,lsrlist.html",
+      "post_data": {
+        "search-ls": "1",
+        "search-pr": "1",
+        "search-radius": "50"
       },
-<<<<<<< HEAD
       "use_postal_code": "POST",
       "created_date": "2019-10-09T16:44:06.983Z",
       "last_updated": "2019-10-09T16:44:06.992Z"
@@ -108,16 +1242,27 @@
     }
   },
   {
+    "model": "cms.organization",
+    "pk": 2,
+    "fields": {
+      "name": "Berliner Kältehilfe",
+      "slug": "berliner-kaeltehilfe",
+      "thumbnail": "",
+      "created_date": "2020-01-20T09:05:04.511Z",
+      "last_updated": "2020-01-20T09:05:04.513Z"
+    }
+  },
+  {
     "model": "cms.poi",
     "pk": 1,
     "fields": {
-      "region": 1,
+      "region": 3,
       "address": "Lehrter Stra\u00dfe 68",
       "postcode": "10557",
       "city": "Berlin",
       "country": "Deutschland",
-      "latitude": 1.0,
-      "longitude": 1.0,
+      "latitude": 52.526600,
+      "longitude": 13.363036,
       "archived": false
     }
   },
@@ -125,13 +1270,13 @@
     "model": "cms.poi",
     "pk": 2,
     "fields": {
-      "region": 1,
+      "region": 3,
       "address": "Kopenhagener Str. 29",
       "postcode": "13407",
       "city": "Berlin",
       "country": "Deutschland",
-      "latitude": 1.0,
-      "longitude": 1.0,
+      "latitude": 52.548804,
+      "longitude": 13.403535,
       "archived": false
     }
   },
@@ -139,13 +1284,27 @@
     "model": "cms.poi",
     "pk": 3,
     "fields": {
-      "region": 1,
+      "region": 3,
       "address": "Am Containerbahnhof hinter dem Ring-Center (Frankfurter Allee)",
       "postcode": "10365",
       "city": "Berlin",
       "country": "Deutschland",
-      "latitude": 1.0,
-      "longitude": 1.0,
+      "latitude": 52.515349,
+      "longitude": 13.475935,
+      "archived": false
+    }
+  },
+  {
+    "model": "cms.poi",
+    "pk": 4,
+    "fields": {
+      "region": 3,
+      "address": "Franklinstr. 27a",
+      "postcode": "10587",
+      "city": "Berlin",
+      "country": "Deutschland",
+      "latitude": 52.518993,
+      "longitude": 13.325534,
       "archived": false
     }
   },
@@ -213,6 +1372,27 @@
     }
   },
   {
+    "model": "cms.accommodation",
+    "pk": 4,
+    "fields": {
+      "institution": 2,
+      "phone_number": "030 391 27 22",
+      "mobile_number": "",
+      "wc_available": true,
+      "shower_available": true,
+      "animals_allowed": true,
+      "intoxicated_allowed": false,
+      "intake_from": "18:00:00",
+      "intake_to": "21:30:00",
+      "open_from": "18:00:00",
+      "open_to": "08:00:00",
+      "spoken_languages": [
+        1,
+        2
+      ]
+    }
+  },
+  {
     "model": "cms.accommodationtranslation",
     "pk": 1,
     "fields": {
@@ -265,1390 +1445,100 @@
       "last_updated": "2020-01-20T09:48:43.673Z",
       "creator": 1
     }
+  },
+  {
+    "model": "cms.accommodationtranslation",
+    "pk": 4,
+    "fields": {
+      "title": "Not\u00fcbernachtung Franklinstra\u00dfe",
+      "slug": "not\u00fcbernachtung-franklinstrasse",
+      "accommodation": 4,
+      "status": "PUBLIC",
+      "short_description": "Not\u00fcbernachtung in der Franklinstra\u00dfe",
+      "description": "<ul>\r\n<li>Einlass von 18:00 bis 21:30 Uhr</li>\r\n</ul>",
+      "language": 1,
+      "version": 1,
+      "minor_edit": false,
+      "created_date": "2020-01-20T09:06:45.023Z",
+      "last_updated": "2020-01-20T09:46:08.857Z",
+      "creator": 1
+    }
+  },
+  {
+    "model": "cms.bedtargetgroup",
+    "pk": 1,
+    "fields": {
+      "name": "Männer",
+      "slug": "male",
+      "description": ""
+    }
+  },
+  {
+    "model": "cms.bedtargetgroup",
+    "pk": 2,
+    "fields": {
+      "name": "Frauen",
+      "slug": "female",
+      "description": ""
+    }
+  },
+  {
+    "model": "cms.bedtargetgroup",
+    "pk": 3,
+    "fields": {
+      "name": "Gemischt",
+      "slug": "mixed",
+      "description": ""
+    }
+  },
+  {
+    "model": "cms.beds",
+    "pk": 1,
+    "fields": {
+      "num_beds": 24,
+      "accommodation": 3,
+      "num_beds_allocated": 3,
+      "target_group": 2
+    }
+  },
+  {
+    "model": "cms.beds",
+    "pk": 2,
+    "fields": {
+      "target_group": 1,
+      "num_beds_allocated": 4,
+      "accommodation": 3,
+      "num_beds": 96
+    }
+  },
+  {
+    "model": "cms.beds",
+    "pk": 3,
+    "fields": {
+      "num_beds": 52,
+      "target_group": 3,
+      "num_beds_allocated": 0,
+      "accommodation": 2
+    }
+  },
+  {
+    "model": "cms.beds",
+    "pk": 4,
+    "fields": {
+      "accommodation": 1,
+      "num_beds_allocated": 0,
+      "target_group": 3,
+      "num_beds": 125
+    }
+  },
+  {
+    "model": "cms.beds",
+    "pk": 5,
+    "fields": {
+      "accommodation": 4,
+      "num_beds_allocated": 10,
+      "target_group": 3,
+      "num_beds": 60
+    }
   }
-=======
-      "model" : "cms.language",
-      "pk" : 4
-   },
-   {
-      "fields" : {
-         "name" : "Berliner Stadtmission",
-         "thumbnail" : "",
-         "slug" : "berliner-stadtmission",
-         "created_date" : "2020-01-20T09:05:04.511Z",
-         "last_updated" : "2020-01-20T09:05:04.513Z"
-      },
-      "pk" : 1,
-      "model" : "cms.organization"
-   },
-   {
-      "fields" : {
-         "longitude" : 10.8958715,
-         "latitude" : 48.36882,
-         "push_notifications_enabled" : true,
-         "status" : "ACTIVE",
-         "matomo_token" : "",
-         "postal_code" : "86150",
-         "push_notification_channels" : "[\"\"]",
-         "last_updated" : "2019-08-12T07:48:17.998Z",
-         "admin_mail" : "augsburg@integreat-app.de",
-         "aliases" : "[\"Haunstetten\", \"Friedberg\"]",
-         "name" : "Augsburg",
-         "statistics_enabled" : false,
-         "matomo_url" : "",
-         "events_enabled" : true,
-         "created_date" : "2019-08-12T07:48:17.997Z",
-         "matomo_ssl_verify" : true,
-         "administrative_division" : "CITY",
-         "slug" : "augsburg",
-         "page_permissions_enabled" : false
-      },
-      "model" : "cms.region",
-      "pk" : 1
-   },
-   {
-      "fields" : {
-         "status" : "ACTIVE",
-         "matomo_token" : "",
-         "postal_code" : "90403",
-         "push_notification_channels" : "[\"\"]",
-         "last_updated" : "2019-08-12T07:50:05.573Z",
-         "aliases" : "[\"Schwabach\", \"Lauf an der Pegnitz\"]",
-         "admin_mail" : "nuernberg@integreat-app.de",
-         "name" : "Nürnberg",
-         "statistics_enabled" : false,
-         "longitude" : 11.0766198,
-         "latitude" : 49.455288,
-         "push_notifications_enabled" : true,
-         "events_enabled" : true,
-         "administrative_division" : "CITY",
-         "matomo_ssl_verify" : true,
-         "created_date" : "2019-08-12T07:50:05.572Z",
-         "slug" : "nurnberg",
-         "page_permissions_enabled" : false,
-         "matomo_url" : ""
-      },
-      "model" : "cms.region",
-      "pk" : 2
-   },
-   {
-      "fields" : {
-         "push_notifications_enabled" : true,
-         "latitude" : 1,
-         "longitude" : 1,
-         "statistics_enabled" : false,
-         "admin_mail" : "berlin@integreat-app.de",
-         "name" : "Berlin",
-         "aliases" : "[\"Berlin\"]",
-         "postal_code" : "10115",
-         "last_updated" : "2020-02-01T18:18:49.304Z",
-         "push_notification_channels" : "[]",
-         "status" : "ACTIVE",
-         "matomo_token" : "",
-         "matomo_url" : "",
-         "page_permissions_enabled" : false,
-         "slug" : "berlin",
-         "administrative_division" : "CITY",
-         "matomo_ssl_verify" : true,
-         "created_date" : "2020-02-01T18:18:21Z",
-         "events_enabled" : true
-      },
-      "pk" : 3,
-      "model" : "cms.region"
-   },
-   {
-      "model" : "cms.poi",
-      "pk" : 1,
-      "fields" : {
-         "longitude" : 1,
-         "country" : "Deutschland",
-         "latitude" : 1,
-         "region" : 3,
-         "archived" : false,
-         "postcode" : "10557",
-         "address" : "Lehrter Straße 68",
-         "city" : "Berlin"
-      }
-   },
-   {
-      "fields" : {
-         "city" : "Berlin",
-         "address" : "Kopenhagener Str. 29",
-         "postcode" : "13407",
-         "region" : 3,
-         "latitude" : 1,
-         "archived" : false,
-         "longitude" : 1,
-         "country" : "Deutschland"
-      },
-      "pk" : 2,
-      "model" : "cms.poi"
-   },
-   {
-      "pk" : 3,
-      "model" : "cms.poi",
-      "fields" : {
-         "longitude" : 1,
-         "country" : "Deutschland",
-         "archived" : false,
-         "region" : 3,
-         "latitude" : 1,
-         "address" : "Am Containerbahnhof hinter dem Ring-Center (Frankfurter Allee)",
-         "postcode" : "10365",
-         "city" : "Berlin"
-      }
-   },
-   {
-      "pk" : 1,
-      "model" : "cms.accommodation",
-      "fields" : {
-         "shower_available" : true,
-         "mobile_number" : "",
-         "intoxicated_allowed" : false,
-         "intake_to" : "21:30:00",
-         "spoken_languages" : [
-            1,
-            2
-         ],
-         "wc_available" : true,
-         "phone_number" : "(030) 690 33",
-         "intake_from" : "21:00:00",
-         "animals_allowed" : true,
-         "institution" : 1
-      }
-   },
-   {
-      "fields" : {
-         "animals_allowed" : true,
-         "institution" : 1,
-         "intake_from" : "21:00:00",
-         "phone_number" : "030/690 33-4",
-         "spoken_languages" : [
-            1,
-            2
-         ],
-         "wc_available" : true,
-         "intake_to" : "00:00:00",
-         "intoxicated_allowed" : false,
-         "mobile_number" : "",
-         "shower_available" : true
-      },
-      "pk" : 2,
-      "model" : "cms.accommodation"
-   },
-   {
-      "model" : "cms.accommodation",
-      "pk" : 3,
-      "fields" : {
-         "intoxicated_allowed" : false,
-         "mobile_number" : "",
-         "shower_available" : true,
-         "wc_available" : true,
-         "spoken_languages" : [
-            1,
-            2
-         ],
-         "intake_to" : "00:00:00",
-         "phone_number" : "",
-         "institution" : 1,
-         "animals_allowed" : true,
-         "intake_from" : "20:00:00"
-      }
-   },
-   {
-      "pk" : 1,
-      "model" : "cms.accommodationtranslation",
-      "fields" : {
-         "creator" : 1,
-         "short_description" : "Notübernachtung I der Berliner Stadtmission",
-         "minor_edit" : false,
-         "created_date" : "2020-01-20T09:06:45.023Z",
-         "last_updated" : "2020-02-01T18:27:21.745Z",
-         "status" : "PUBLIC",
-         "title" : "Notübernachtung I",
-         "version" : 1,
-         "language" : 1,
-         "accommodation" : 1,
-         "slug" : "notübernachtung-i",
-         "description" : "<ul>\r\n<li>Einlass von 21:00 bis 21:30 Uhr und 23-4 Uhr</li>\r\n<li>125 Schlafpl&auml;tze</li>\r\n<li>soziale Beratung von Mo bis Fr ab 07:00 Uhr</li>\r\n<li>medizinische Betreuung von Mo bis Fr, 21:00 bis 24:00 Uhr</li>\r\n</ul>"
-      }
-   },
-   {
-      "fields" : {
-         "creator" : 1,
-         "short_description" : "Notübernachtung II der Berliner Stadtmission",
-         "minor_edit" : false,
-         "created_date" : "2020-01-20T09:45:49.667Z",
-         "last_updated" : "2020-02-01T18:27:07.498Z",
-         "status" : "PUBLIC",
-         "title" : "Notübernachtung II",
-         "version" : 1,
-         "language" : 1,
-         "accommodation" : 2,
-         "slug" : "notübernachtung-ii",
-         "description" : "<p>Die Not&uuml;bernachtung in der Kopenhagener Stra&szlig;e gew&auml;hrt 52 G&auml;sten einen Schlafplatz.</p>\r\n<p>&nbsp;</p>\r\n<p>E-Mail: <a class=\"email\" title=\"E-Mail schreiben\" href=\"mailto:neugebauer@berliner-stadtmission.de\">neugebauer(at)berliner-stadtmission.de</a></p>"
-      },
-      "model" : "cms.accommodationtranslation",
-      "pk" : 2
-   },
-   {
-      "fields" : {
-         "minor_edit" : false,
-         "creator" : 1,
-         "short_description" : "Notübernachtung III der Berliner Stadtmission",
-         "accommodation" : 3,
-         "slug" : "notübernachtung-iii",
-         "description" : "<ul>\r\n<li>Am Containerbahnhof 1 (hinter dem Ring-Center Frankfurter Allee)<br />10367 Berlin</li>\r\n<li>Einlass ab 20 Uhr</li>\r\n<li>120 Schlafpl&auml;tze</li>\r\n<li>f&uuml;r Frauen (24 Pl&auml;tze) und M&auml;nner (96 Pl&auml;tze)</li>\r\n<li>Haustiere erlaubt</li>\r\n<li>ge&ouml;ffnet bis 27.04.2019</li>\r\n<li>4-5 mal w&ouml;chentlich soziale Beratung</li>\r\n<li>3 mal w&ouml;chentlich medizinische Betreuung</li>\r\n</ul>",
-         "language" : 1,
-         "status" : "DRAFT",
-         "title" : "Notübernachtung III",
-         "version" : 1,
-         "created_date" : "2020-01-20T09:48:20.605Z",
-         "last_updated" : "2020-02-01T18:26:48.331Z"
-      },
-      "model" : "cms.accommodationtranslation",
-      "pk" : 3
-   },
-   {
-      "model" : "cms.bedtargetgroup",
-      "pk" : 1,
-      "fields" : {
-         "name" : "Male",
-         "slug" : "male",
-         "description" : ""
-      }
-   },
-   {
-      "fields" : {
-         "name" : "Female",
-         "slug" : "female",
-         "description" : ""
-      },
-      "pk" : 2,
-      "model" : "cms.bedtargetgroup"
-   },
-   {
-      "fields" : {
-         "description" : "",
-         "slug" : "mixed",
-         "name" : "mixed"
-      },
-      "pk" : 3,
-      "model" : "cms.bedtargetgroup"
-   },
-   {
-      "model" : "cms.beds",
-      "pk" : 1,
-      "fields" : {
-         "num_beds" : 24,
-         "accommodation" : 3,
-         "num_beds_allocated" : 3,
-         "target_group" : 2
-      }
-   },
-   {
-      "fields" : {
-         "target_group" : 1,
-         "num_beds_allocated" : 4,
-         "accommodation" : 3,
-         "num_beds" : 96
-      },
-      "model" : "cms.beds",
-      "pk" : 2
-   },
-   {
-      "model" : "cms.beds",
-      "pk" : 3,
-      "fields" : {
-         "num_beds" : 52,
-         "target_group" : 3,
-         "num_beds_allocated" : 0,
-         "accommodation" : 2
-      }
-   },
-   {
-      "pk" : 4,
-      "model" : "cms.beds",
-      "fields" : {
-         "accommodation" : 1,
-         "num_beds_allocated" : 0,
-         "target_group" : 3,
-         "num_beds" : 125
-      }
-   },
-   {
-      "fields" : {
-         "created_date" : "2019-10-09T16:42:45.256Z",
-         "last_updated" : "2019-10-09T16:44:36.254Z",
-         "url" : "https://web.integreat-app.de/proxy/sprungbrett/app-search-internships?location=",
-         "post_data" : {},
-         "thumbnail" : "https://cms.integreat-app.de/wp-content/uploads/extra-thumbnails/sprungbrett.jpg",
-         "use_postal_code" : "GET",
-         "name" : "Sprungbrett",
-         "slug" : "sprungbrett"
-      },
-      "model" : "cms.extratemplate",
-      "pk" : 1
-   },
-   {
-      "model" : "cms.extratemplate",
-      "pk" : 2,
-      "fields" : {
-         "url" : "https://www.lehrstellen-radar.de/5100,0,lsrlist.html",
-         "last_updated" : "2019-10-09T16:44:06.992Z",
-         "created_date" : "2019-10-09T16:44:06.983Z",
-         "slug" : "lehrstellen-radar",
-         "use_postal_code" : "POST",
-         "name" : "Lehrstellenradar",
-         "post_data" : {
-            "search-radius" : "50",
-            "search-ls" : "1",
-            "search-pr" : "1"
-         },
-         "thumbnail" : "https://cms.integreat-app.de/wp-content/uploads/extra-thumbnails/lehrstellen-radar.jpg"
-      }
-   },
-   {
-      "fields" : {
-         "last_updated" : "2019-10-09T16:45:39.582Z",
-         "created_date" : "2019-10-09T16:45:39.575Z",
-         "url" : "https://www.ihk-lehrstellenboerse.de/joboffers/search.html?distance=1&location=",
-         "slug" : "ihk-lehrstellenboerse",
-         "thumbnail" : "https://cms.integreat-app.de/wp-content/uploads/extra-thumbnails/ihk-lehrstellenboerse.png",
-         "name" : "IHK Lehrstellenbörse",
-         "use_postal_code" : "GET",
-         "post_data" : {}
-      },
-      "model" : "cms.extratemplate",
-      "pk" : 3
-   },
-   {
-      "fields" : {
-         "url" : "https://www.ihk-lehrstellenboerse.de/praktikum/suche?distance=1&location=",
-         "last_updated" : "2019-10-09T16:46:26.632Z",
-         "created_date" : "2019-10-09T16:46:26.624Z",
-         "slug" : "ihk-praktikumsboerse",
-         "use_postal_code" : "GET",
-         "thumbnail" : "https://cms.integreat-app.de/wp-content/uploads/extra-thumbnails/ihk-praktikumsboerse.png",
-         "post_data" : {},
-         "name" : "IHK Praktikumsbörse"
-      },
-      "pk" : 4,
-      "model" : "cms.extratemplate"
-   },
-   {
-      "model" : "cms.page",
-      "pk" : 1,
-      "fields" : {
-         "parent" : null,
-         "mirrored_page_first" : true,
-         "archived" : false,
-         "region" : 1,
-         "publishers" : [],
-         "lft" : 1,
-         "last_updated" : "2019-08-12T08:09:45.047Z",
-         "created_date" : "2019-08-12T07:57:42.432Z",
-         "tree_id" : 1,
-         "editors" : [],
-         "mirrored_page" : null,
-         "level" : 0,
-         "icon" : "",
-         "rght" : 12
-      }
-   },
-   {
-      "fields" : {
-         "mirrored_page_first" : true,
-         "parent" : 1,
-         "archived" : false,
-         "region" : 1,
-         "publishers" : [],
-         "lft" : 6,
-         "created_date" : "2019-08-12T07:58:36.298Z",
-         "last_updated" : "2019-08-12T08:10:23.031Z",
-         "editors" : [],
-         "level" : 1,
-         "mirrored_page" : null,
-         "icon" : "",
-         "tree_id" : 1,
-         "rght" : 7
-      },
-      "model" : "cms.page",
-      "pk" : 2
-   },
-   {
-      "fields" : {
-         "rght" : 5,
-         "tree_id" : 1,
-         "editors" : [],
-         "level" : 1,
-         "mirrored_page" : null,
-         "icon" : "",
-         "last_updated" : "2019-08-12T08:11:53.048Z",
-         "created_date" : "2019-08-12T07:59:21.571Z",
-         "publishers" : [],
-         "region" : 1,
-         "lft" : 4,
-         "archived" : false,
-         "parent" : 1,
-         "mirrored_page_first" : true
-      },
-      "model" : "cms.page",
-      "pk" : 3
-   },
-   {
-      "pk" : 4,
-      "model" : "cms.page",
-      "fields" : {
-         "rght" : 3,
-         "level" : 1,
-         "editors" : [],
-         "mirrored_page" : null,
-         "icon" : "",
-         "tree_id" : 1,
-         "created_date" : "2019-08-12T07:59:50.923Z",
-         "last_updated" : "2019-08-12T08:13:41.042Z",
-         "publishers" : [],
-         "lft" : 2,
-         "region" : 1,
-         "archived" : false,
-         "mirrored_page_first" : true,
-         "parent" : 1
-      }
-   },
-   {
-      "fields" : {
-         "archived" : false,
-         "lft" : 8,
-         "publishers" : [],
-         "region" : 1,
-         "parent" : 1,
-         "mirrored_page_first" : true,
-         "tree_id" : 1,
-         "level" : 1,
-         "editors" : [],
-         "icon" : "",
-         "mirrored_page" : null,
-         "rght" : 9,
-         "last_updated" : "2019-08-12T08:08:54.846Z",
-         "created_date" : "2019-08-12T08:01:13.162Z"
-      },
-      "pk" : 5,
-      "model" : "cms.page"
-   },
-   {
-      "pk" : 6,
-      "model" : "cms.page",
-      "fields" : {
-         "last_updated" : "2019-08-12T08:01:42.271Z",
-         "created_date" : "2019-08-12T08:01:42.227Z",
-         "rght" : 11,
-         "tree_id" : 1,
-         "editors" : [],
-         "mirrored_page" : null,
-         "level" : 1,
-         "icon" : "",
-         "parent" : 1,
-         "mirrored_page_first" : true,
-         "publishers" : [],
-         "lft" : 10,
-         "region" : 1,
-         "archived" : false
-      }
-   },
-   {
-      "model" : "cms.page",
-      "pk" : 7,
-      "fields" : {
-         "rght" : 14,
-         "tree_id" : 2,
-         "icon" : "",
-         "editors" : [],
-         "level" : 0,
-         "mirrored_page" : null,
-         "last_updated" : "2019-08-12T08:26:21.713Z",
-         "created_date" : "2019-08-12T08:17:48.337Z",
-         "lft" : 1,
-         "publishers" : [],
-         "region" : 2,
-         "archived" : false,
-         "parent" : null,
-         "mirrored_page_first" : true
-      }
-   },
-   {
-      "fields" : {
-         "created_date" : "2019-08-12T08:18:09.754Z",
-         "last_updated" : "2019-08-12T08:27:30.170Z",
-         "rght" : 3,
-         "mirrored_page" : null,
-         "editors" : [],
-         "level" : 1,
-         "icon" : "",
-         "tree_id" : 2,
-         "mirrored_page_first" : true,
-         "parent" : 7,
-         "publishers" : [],
-         "lft" : 2,
-         "region" : 2,
-         "archived" : false
-      },
-      "model" : "cms.page",
-      "pk" : 8
-   },
-   {
-      "fields" : {
-         "rght" : 5,
-         "level" : 1,
-         "editors" : [],
-         "mirrored_page" : null,
-         "icon" : "",
-         "tree_id" : 2,
-         "created_date" : "2019-08-12T08:18:36.107Z",
-         "last_updated" : "2019-08-12T08:27:25.672Z",
-         "lft" : 4,
-         "publishers" : [],
-         "region" : 2,
-         "archived" : false,
-         "mirrored_page_first" : true,
-         "parent" : 7
-      },
-      "model" : "cms.page",
-      "pk" : 9
-   },
-   {
-      "model" : "cms.page",
-      "pk" : 10,
-      "fields" : {
-         "last_updated" : "2019-08-12T08:27:20.613Z",
-         "created_date" : "2019-08-12T08:19:10.505Z",
-         "tree_id" : 2,
-         "editors" : [],
-         "level" : 1,
-         "mirrored_page" : null,
-         "icon" : "",
-         "rght" : 7,
-         "parent" : 7,
-         "mirrored_page_first" : true,
-         "archived" : false,
-         "region" : 2,
-         "publishers" : [],
-         "lft" : 6
-      }
-   },
-   {
-      "fields" : {
-         "archived" : false,
-         "publishers" : [],
-         "lft" : 8,
-         "region" : 2,
-         "mirrored_page_first" : true,
-         "parent" : 7,
-         "level" : 1,
-         "editors" : [],
-         "mirrored_page" : null,
-         "icon" : "",
-         "tree_id" : 2,
-         "rght" : 9,
-         "created_date" : "2019-08-12T08:19:48.948Z",
-         "last_updated" : "2019-08-12T08:27:16.540Z"
-      },
-      "model" : "cms.page",
-      "pk" : 11
-   },
-   {
-      "fields" : {
-         "parent" : 7,
-         "mirrored_page_first" : true,
-         "publishers" : [],
-         "region" : 2,
-         "lft" : 10,
-         "archived" : false,
-         "last_updated" : "2019-08-12T08:27:11.670Z",
-         "created_date" : "2019-08-12T08:20:16.690Z",
-         "rght" : 11,
-         "tree_id" : 2,
-         "editors" : [],
-         "mirrored_page" : null,
-         "level" : 1,
-         "icon" : ""
-      },
-      "model" : "cms.page",
-      "pk" : 12
-   },
-   {
-      "fields" : {
-         "parent" : 7,
-         "mirrored_page_first" : true,
-         "archived" : false,
-         "region" : 2,
-         "publishers" : [],
-         "lft" : 12,
-         "last_updated" : "2019-08-12T08:27:07.539Z",
-         "created_date" : "2019-08-12T08:20:43.643Z",
-         "tree_id" : 2,
-         "editors" : [],
-         "mirrored_page" : null,
-         "level" : 1,
-         "icon" : "",
-         "rght" : 13
-      },
-      "pk" : 13,
-      "model" : "cms.page"
-   },
-   {
-      "fields" : {
-         "rght" : 8,
-         "language" : 1,
-         "tree_id" : 1,
-         "level" : 0,
-         "last_updated" : "2019-08-12T07:52:34.187Z",
-         "active" : true,
-         "created_date" : "2019-08-12T07:52:34.183Z",
-         "region" : 1,
-         "lft" : 1,
-         "parent" : null
-      },
-      "pk" : 1,
-      "model" : "cms.languagetreenode"
-   },
-   {
-      "model" : "cms.languagetreenode",
-      "pk" : 2,
-      "fields" : {
-         "parent" : 1,
-         "lft" : 2,
-         "region" : 1,
-         "created_date" : "2019-08-12T07:52:44.617Z",
-         "active" : true,
-         "last_updated" : "2019-08-12T07:52:44.629Z",
-         "rght" : 7,
-         "level" : 1,
-         "tree_id" : 1,
-         "language" : 2
-      }
-   },
-   {
-      "model" : "cms.languagetreenode",
-      "pk" : 3,
-      "fields" : {
-         "parent" : 2,
-         "lft" : 3,
-         "region" : 1,
-         "active" : true,
-         "last_updated" : "2019-08-12T07:52:52.564Z",
-         "created_date" : "2019-08-12T07:52:52.560Z",
-         "tree_id" : 1,
-         "language" : 3,
-         "level" : 2,
-         "rght" : 4
-      }
-   },
-   {
-      "fields" : {
-         "parent" : 2,
-         "region" : 1,
-         "lft" : 5,
-         "created_date" : "2019-08-12T07:53:00.429Z",
-         "last_updated" : "2019-08-12T07:53:00.441Z",
-         "active" : true,
-         "level" : 2,
-         "language" : 4,
-         "tree_id" : 1,
-         "rght" : 6
-      },
-      "model" : "cms.languagetreenode",
-      "pk" : 4
-   },
-   {
-      "pk" : 5,
-      "model" : "cms.languagetreenode",
-      "fields" : {
-         "last_updated" : "2019-08-12T07:53:15.053Z",
-         "active" : true,
-         "created_date" : "2019-08-12T07:53:15.051Z",
-         "language" : 1,
-         "tree_id" : 2,
-         "level" : 0,
-         "rght" : 8,
-         "parent" : null,
-         "region" : 2,
-         "lft" : 1
-      }
-   },
-   {
-      "pk" : 6,
-      "model" : "cms.languagetreenode",
-      "fields" : {
-         "lft" : 2,
-         "region" : 2,
-         "parent" : 5,
-         "rght" : 7,
-         "language" : 2,
-         "tree_id" : 2,
-         "level" : 1,
-         "last_updated" : "2019-08-12T07:53:28.898Z",
-         "active" : true,
-         "created_date" : "2019-08-12T07:53:28.892Z"
-      }
-   },
-   {
-      "pk" : 7,
-      "model" : "cms.languagetreenode",
-      "fields" : {
-         "region" : 2,
-         "lft" : 3,
-         "parent" : 6,
-         "rght" : 6,
-         "level" : 2,
-         "tree_id" : 2,
-         "language" : 3,
-         "created_date" : "2019-08-12T07:53:43.197Z",
-         "active" : true,
-         "last_updated" : "2019-08-12T07:53:43.201Z"
-      }
-   },
-   {
-      "fields" : {
-         "rght" : 5,
-         "tree_id" : 2,
-         "language" : 4,
-         "level" : 3,
-         "last_updated" : "2019-08-12T07:53:50.374Z",
-         "active" : true,
-         "created_date" : "2019-08-12T07:53:50.363Z",
-         "lft" : 4,
-         "region" : 2,
-         "parent" : 7
-      },
-      "model" : "cms.languagetreenode",
-      "pk" : 8
-   },
-   {
-      "fields" : {
-         "parent" : null,
-         "lft" : 1,
-         "region" : 3,
-         "created_date" : "2020-02-01T18:25:48.839Z",
-         "last_updated" : "2020-02-01T18:25:48.840Z",
-         "active" : true,
-         "level" : 0,
-         "tree_id" : 3,
-         "language" : 1,
-         "rght" : 4
-      },
-      "pk" : 9,
-      "model" : "cms.languagetreenode"
-   },
-   {
-      "model" : "cms.languagetreenode",
-      "pk" : 10,
-      "fields" : {
-         "last_updated" : "2020-02-01T18:26:12.125Z",
-         "active" : true,
-         "created_date" : "2020-02-01T18:26:12.118Z",
-         "language" : 2,
-         "tree_id" : 3,
-         "level" : 1,
-         "rght" : 3,
-         "parent" : 9,
-         "lft" : 2,
-         "region" : 3
-      }
-   },
-   {
-      "fields" : {
-         "creator" : 1,
-         "minor_edit" : false,
-         "page" : 1,
-         "version" : 1,
-         "title" : "Willkommen",
-         "status" : "PUBLIC",
-         "text" : "Willkommen in Augsburg",
-         "last_updated" : "2019-08-12T07:57:42.456Z",
-         "created_date" : "2019-08-12T07:57:42.436Z",
-         "slug" : "willkommen",
-         "currently_in_translation" : false,
-         "language" : 1
-      },
-      "model" : "cms.pagetranslation",
-      "pk" : 1
-   },
-   {
-      "model" : "cms.pagetranslation",
-      "pk" : 2,
-      "fields" : {
-         "creator" : 1,
-         "page" : 2,
-         "minor_edit" : false,
-         "created_date" : "2019-08-12T07:58:36.305Z",
-         "last_updated" : "2019-08-12T08:05:51.712Z",
-         "title" : "Willkommen in Augsburg",
-         "text" : "Liebe Neubürgerin,\r\nlieber Neubürger,\r\n\r\nherzlich willkommen in Augsburg!\r\n\r\nSie sind in einer vielfältigen und weltoffenen Stadt angekommen. Fast 300.000 Menschen aus rund 170 verschiedene Nationen leben hier gut zusammen. Ich freue mich, dass Sie in der Friedensstadt Augsburg einen neuen Lebensmittelpunkt gefunden haben.\r\n\r\nDas eigene Land zu verlassen und der Umzug in ein anderes Land bedeuten eine große Umstellung. Nach der Ankunft stellen sich viele alltägliche Fragen zu Wohnung oder Unterkunft, Schule und Arbeit, sozialen und kulturellen Kontakten. Auch die Orientierung in einer fremden Kultur stellt eine große Herausforderung dar.\r\n\r\nDie Integreat-App ist ein Gemeinschaftsprojekt der Stadt Augsburg in Zusammenarbeit mit Tür an Tür – Digital Factory gGmbH, die ihr technisches Know-how zur Verfügung stellt. Unterstützt wird das Vorhaben durch den Integrationsbeirat und die AFF- association des familles francophones.\r\n\r\nMit der App möchten wir Ihnen helfen, das Leben in Augsburg besser zu verstehen und kennenzulernen. Sie soll ein Beitrag dazu sein, dass Sie sich bald angekommen fühlen und willkommen in unserer Stadtgesellschaft sind. Hier finden Sie wichtige Adressen, allgemeine Anlaufstellen sowie Hilfsangebote in besonderen Lebenslagen.\r\n\r\nIch hoffe sehr, dass wir Sie beim Einleben in Augsburg mit der App unterstützen können. Ich wünsche Ihnen, dass Sie bald erste Kontakte knüpfen und voller Zuversicht auf Ihre persönliche Zukunft in unserer gemeinsamen Stadt blicken werden.\r\n\r\nDr. Kurt Gribl\r\n\r\nOberbürgermeister\r\nder Stadt Augsburg",
-         "status" : "PUBLIC",
-         "version" : 1,
-         "language" : 1,
-         "currently_in_translation" : false,
-         "slug" : "willkommen-in-augsburg"
-      }
-   },
-   {
-      "model" : "cms.pagetranslation",
-      "pk" : 3,
-      "fields" : {
-         "minor_edit" : false,
-         "page" : 3,
-         "creator" : 1,
-         "slug" : "uber-die-app-integreat-augsburg",
-         "language" : 1,
-         "currently_in_translation" : false,
-         "version" : 1,
-         "title" : "Über die App Integreat Augsburg",
-         "text" : "Dieser Leitfaden unterstützt Sie in Ihrem Alltag in Augsburg. Sie finden hier wichtige Adressen, Ansprechpartner und Tipps und Tricks, die Ihnen bei der Orientierung in Augsburg helfen können.\r\n\r\nIhr Alltagsguide hat mehrere Kapitel. Jedes Kapitel bearbeitet ein anderes Thema. Sie finden zum Beispiel Informationen zu Ärzten, Schulen, Deutschkursen oder anderen Institutionen. Es gibt auch ein Kapitel mit Ideen, was Sie in Ihrer Freizeit machen können. Die Informationen und Freizeitangebote ändern sich und wir aktualisieren  diese Seite regelmäßig. Deswegen ist es sehr gut, wenn Sie oft in Ihre mobile App schauen und sich über aktuelle Aktionen und Veranstaltungen informieren.\r\n\r\nSie können diese App auch offline benutzen, wenn Sie keinen Internet-Zugang haben. Wenn Sie wieder online sind, aktualisiert sich die App von selbst.\r\n\r\nWir hoffen sehr, dass wir Ihren Aufenthalt hier in Augsburg mit dieser App vereinfachen können. Wir freuen uns, Sie hier in der Friedensstadt Augsburg begrüßen zu dürfen.\r\n\r\n \r\n\r\nBildungskoordinatorinnen für Neuzugewanderte",
-         "status" : "PUBLIC",
-         "last_updated" : "2019-08-12T08:05:45.631Z",
-         "created_date" : "2019-08-12T07:59:21.581Z"
-      }
-   },
-   {
-      "pk" : 4,
-      "model" : "cms.pagetranslation",
-      "fields" : {
-         "last_updated" : "2019-08-12T08:05:39.369Z",
-         "created_date" : "2019-08-12T07:59:50.954Z",
-         "version" : 1,
-         "title" : "Wissenswertes über Augsburg",
-         "text" : "Augsburg liegt im Südwesten Bayerns. Bis München sind es ungefähr 60 km. Augsburg hat circa 298.255 Einwohner und ist die drittgrößte Stadt Bayerns. Die größte Stadt in Bayern ist München und die zweitgrößte Stadt Nürnberg. Ein römischer Kaiser mit dem Namen Augustus hat Augsburg vor mehr als 2000 Jahren zwischen den Flüssen Lech und Wertach gegründet. Augsburg hat sogar einen eigenen Feiertag – am 8. August feiert die Stadt das Augsburger Hohe Friedensfest. Das Fest ist ein Zeichen für Religionsfreiheit und für Frieden zwischen den Religionen.\r\n\r\nIn Augsburg gibt es viele interessante und schöne Orte. Aber besonders schön und berühmt sind das Rathaus mit dem Goldenen Saal, die Fuggerei als älteste Sozialsiedlung der Welt und der Augsburger Dom. Sehenswert ist auch die Anfang des 20. Jh. gebaute Synagoge, die zu den schönsten in Europa gehört.  Vom Perlachturm, einem der höchsten Gebäude in Augsburg, bekommen Sie eine wunderbare Aussicht auf die Stadt. Beim schönen Wetter kann man von der Aussichtsplattform sogar die Alpen sehen. Wer Tiere sehen möchte, ist im Augsburger ZOO richtig aufgehoben. Wer Ruhe und Entspannung sucht, findet sie zum Beispiel im zentrumsnahen Hofgarten. Auch das Botanische Garten bietet, neben den über 3000 Pflanzenarten, schöne und ruhige Plätze zum Erholen. An sonnigen Tagen lohnt es sich an den Ufern von Lech oder Wertach spazieren zu gehen oder Fahrad zu fahren. Im Norden Augsburgs fließen die beiden Flüsse zusammen. Dieses gebiet heisst  Wolfzahnau und ist zum Landschaftsschutzgebiet erklärt worden. Auch dort gehen die Augsburgerinnen und Augsburger gerne spazieren.\r\n\r\nEin Überblick über Augsburger Parkanlagen und Ruheoasen finden Sie hier.\r\n\r\nMögen Sie Fußball? Augsburgs Fußballmannschaft, der FC Augsburg, spielt seit 2011 in der 1. Bundesliga und hat 2015/2016 sogar in der Euro-League gespielt.\r\n\r\nBrauchen Sie Tipps für Ihre Freizeit, dann schauen Sie die nächsten Seiten an. Hier finden Sie viele Ideen, was Sie in Ihrer Freizeit in Augsburg machen können.\r\n\r\nSchlagworte: Sehenswürdigkeiten, Attraktion, Tourismus",
-         "status" : "PUBLIC",
-         "currently_in_translation" : false,
-         "language" : 1,
-         "slug" : "wissenswertes-uber-augsburg",
-         "creator" : 1,
-         "page" : 4,
-         "minor_edit" : false
-      }
-   },
-   {
-      "fields" : {
-         "minor_edit" : false,
-         "page" : 5,
-         "creator" : 1,
-         "slug" : "stadtplan",
-         "currently_in_translation" : false,
-         "language" : 1,
-         "status" : "PUBLIC",
-         "text" : "Sie suchen einen Stadtplan?\r\n\r\n-    Einen Stadtplan von Augsburg als App finden Sie unter www.maps.me\r\n     Als Erstes müssen Sie die App downloaden.\r\n     Der Stadtplan ist kostenlos.\r\n     Er funktioniert offline und hat eine Navigationsfunktion.\r\n-    Einen klassischen Stadtplan der Stadt Augsburg finden Sie im Internet unter www.stadtplan.augsburg.de",
-         "title" : "Stadtplan",
-         "version" : 1,
-         "created_date" : "2019-08-12T08:01:13.169Z",
-         "last_updated" : "2019-08-12T08:01:13.187Z"
-      },
-      "model" : "cms.pagetranslation",
-      "pk" : 5
-   },
-   {
-      "model" : "cms.pagetranslation",
-      "pk" : 6,
-      "fields" : {
-         "page" : 6,
-         "minor_edit" : false,
-         "creator" : 1,
-         "language" : 1,
-         "currently_in_translation" : false,
-         "slug" : "kontakt-zu-app-team-augsburg",
-         "last_updated" : "2019-08-12T08:01:42.279Z",
-         "created_date" : "2019-08-12T08:01:42.253Z",
-         "version" : 1,
-         "status" : "PUBLIC",
-         "text" : "Wenn Sie Fragen haben oder uns etwas mitteilen möchten, schreiben Sie uns oder rufen Sie uns an:\r\n\r\nBildungskoordination für Neuzugewanderte\r\n\r\nStadt Augsburg\r\nBüro für Migration, Interkultur und Vielfalt\r\nAmt für Kinder, Jugend und Familie\r\n 082132434494 oder 082132434493\r\n bildungskoordination@augsburg.de\r\n\r\nSchlagworte: Bildungskoordination, Kontakt, App Team Augsburg, Fragen, Anregungen, Verbesserungsvorschlag, Kritik, Lob",
-         "title" : "Kontakt zu App Team Augsburg"
-      }
-   },
-   {
-      "pk" : 7,
-      "model" : "cms.pagetranslation",
-      "fields" : {
-         "last_updated" : "2019-08-12T08:02:48.852Z",
-         "created_date" : "2019-08-12T08:02:48.827Z",
-         "version" : 1,
-         "title" : "Welcome",
-         "text" : "Welcome to Augsburg",
-         "status" : "PUBLIC",
-         "language" : 2,
-         "currently_in_translation" : false,
-         "slug" : "welcome",
-         "creator" : 1,
-         "page" : 1,
-         "minor_edit" : false
-      }
-   },
-   {
-      "pk" : 8,
-      "model" : "cms.pagetranslation",
-      "fields" : {
-         "creator" : 1,
-         "page" : 3,
-         "minor_edit" : false,
-         "last_updated" : "2019-08-12T08:03:48.584Z",
-         "created_date" : "2019-08-12T08:03:48.554Z",
-         "version" : 1,
-         "title" : "About the Integreat App Augsburg",
-         "text" : "Welcome to Augsburg!\r\n\r\nThis guide will support you in your everyday life in Augsburg. Here you will find important addresses, contact persons, and tips and tricks to help you orientate yourself better in Augsburg.\r\n\r\nThis everyday guide has several chapters. Every chapter deals with a different subject. For example, you will find information on doctors, schools, German courses and other institutions.There is also a chapter with ideas for what you can do in your spare time.The information and leisure options change often, so we update them regularly. That's why it is a good idea to take a regular look at your mobile app and get information about current activities and events.\r\n\r\nYou can also use this app offline for when you have no internet access. The app will update automatically when you are back online again.\r\n\r\nWe hope that this app makes your life in Augsburg a little bit easier.We look forward to welcoming you here in the Peace City of Augsburg.\r\n\r\nBMFSFJ_DemokratieLeben",
-         "status" : "PUBLIC",
-         "language" : 2,
-         "currently_in_translation" : false,
-         "slug" : "about-the-integreat-app-augsburg"
-      }
-   },
-   {
-      "model" : "cms.pagetranslation",
-      "pk" : 9,
-      "fields" : {
-         "creator" : 1,
-         "minor_edit" : false,
-         "page" : 4,
-         "version" : 1,
-         "title" : "Trivia about Augsburg",
-         "status" : "PUBLIC",
-         "text" : "Augsburg is located in the southwest of Bavaria. It is about 60km to Munich. Augsburg has approximately 284,000 inhabitants and is the third largest city in Bavaria. The largest city in Bavaria is Munich and the second largest city Nuremberg. A Roman emperor named Augustus founded Augsburg more than 2000 years ago, between the rivers Lech and Wertach. Augsburg even has its own holiday - on 8 August, the city celebrates the Augsburger Hohe Friedensfest. The festival symbolises religious freedom and peace between religions.\r\n\r\nIn Augsburg there are many interesting and beautiful places.But especially beautiful and famous are the city hall with its Golden Hall, the Fuggerei, which is the oldest social housing complex in the world, and Augsburg Cathedral.\r\n\r\nDo you like football?Augsburg's football team, FC Augsburg, offers you 90 minutes of excitement.Since 2011, FC Augsburg has played in the top division of the Bundesliga and, since 2015-16, in the Europa League.\r\n\r\nIf you need tips for your leisure time, then take a look at the next few websites. Here you will find many ideas for what you can do in your free time in Augsburg.These websites are continuously updated by their hosts.",
-         "last_updated" : "2019-08-12T08:04:39.746Z",
-         "created_date" : "2019-08-12T08:04:39.710Z",
-         "slug" : "trivia-about-augsburg",
-         "language" : 2,
-         "currently_in_translation" : false
-      }
-   },
-   {
-      "model" : "cms.pagetranslation",
-      "pk" : 10,
-      "fields" : {
-         "version" : 1,
-         "title" : "City Map",
-         "text" : "Are you looking for a city map? Here is a street map of Augsburg. The street map is free of charge.It works offline and has a navigation feature.\r\n\r\nHow to get the map: Download the MAPS.ME app.The app can be found in Google Play on Android.It is free.How it works:Download a map of your federal state.Augsburg is located in Bavaria. Then download the city map for Augsburg: Download from MAPS.ME in Google Play on Android or in the App Store.\r\n\r\nAre you looking for a classic-style map of the City of Augsburg? You can find one online on www.stadtplan.augsburg.de",
-         "status" : "PUBLIC",
-         "last_updated" : "2019-08-12T08:05:26.616Z",
-         "created_date" : "2019-08-12T08:05:26.597Z",
-         "slug" : "city-map",
-         "currently_in_translation" : false,
-         "language" : 2,
-         "creator" : 1,
-         "minor_edit" : false,
-         "page" : 5
-      }
-   },
-   {
-      "model" : "cms.pagetranslation",
-      "pk" : 11,
-      "fields" : {
-         "slug" : "گام-نخست",
-         "language" : 4,
-         "currently_in_translation" : false,
-         "version" : 1,
-         "text" : "گام نخست",
-         "status" : "PUBLIC",
-         "title" : "گام نخست",
-         "last_updated" : "2019-08-12T08:08:37.172Z",
-         "created_date" : "2019-08-12T08:08:37.158Z",
-         "minor_edit" : false,
-         "page" : 1,
-         "creator" : 1
-      }
-   },
-   {
-      "fields" : {
-         "page" : 5,
-         "minor_edit" : false,
-         "creator" : 1,
-         "currently_in_translation" : false,
-         "language" : 4,
-         "slug" : "نقشه-شهر",
-         "created_date" : "2019-08-12T08:08:54.805Z",
-         "last_updated" : "2019-08-12T08:08:54.855Z",
-         "text" : "آیا به نقشه شهر نیاز دارید؟ در اینجا به یک نقشه از شهر آوگسبورگ دسترسی پیدا می کنید. نقشه شهر رایگان است. این نقشه بدون نیاز به اتصال به اینترنت هم کار می کند و قابلیت جهت یابی هم دارد.\r\n\r\nنقشه شهر را به این ترتیب می توانید بدست آورید:\r\nاپ MAPS.ME را دانلود کنید. این اپ در پلی استور اندروید موجود است. این اپ رایگان است.\r\n\r\nبه این شکل کار می کند:\r\nنقشه ایالت خود را دانلود کنید. آوگسبورگ در ایالت بایرن (باواریا) قرار دارد. سپس نقشه شهر آوگسبورگ را دانلود نمایید.\r\n\r\nدالود MAPS.ME در پلی استور اندروید\r\nاگر دنبال یک نقشه ساده از شهر آوگسبورگ هستید\r\nمی توانید آن را در اینترنت در این آدرس پیدا کنیدwww.stadtplan.augsburg.de",
-         "title" : "نقشه شهر",
-         "status" : "PUBLIC",
-         "version" : 1
-      },
-      "pk" : 12,
-      "model" : "cms.pagetranslation"
-   },
-   {
-      "pk" : 13,
-      "model" : "cms.pagetranslation",
-      "fields" : {
-         "creator" : 1,
-         "page" : 1,
-         "minor_edit" : false,
-         "last_updated" : "2019-08-12T08:09:45.052Z",
-         "created_date" : "2019-08-12T08:09:45.042Z",
-         "version" : 1,
-         "text" : "معلومات الوصول",
-         "title" : "معلومات الوصول",
-         "status" : "PUBLIC",
-         "currently_in_translation" : false,
-         "language" : 3,
-         "slug" : "معلومات-الوصول"
-      }
-   },
-   {
-      "model" : "cms.pagetranslation",
-      "pk" : 14,
-      "fields" : {
-         "currently_in_translation" : false,
-         "language" : 3,
-         "slug" : "مرحبا-بكم-في-مدينة-أوجسبورج",
-         "created_date" : "2019-08-12T08:10:22.985Z",
-         "last_updated" : "2019-08-12T08:10:23.049Z",
-         "title" : "مرحبًا بكم في مدينة أوجسبورج",
-         "text" : "مرحبًا بكم في مدينة أوجسبورج !\r\n\r\nمن أجل دعمكم كطالبى وطالبات لجوء كُتبت هذه الخطوط الإرشادية الخاصة بالحياة اليومية في مدينتنا. فضلًا عن الموظفين المختصين والعناوين الهامة تجدون نصائح تساعدكم عند الخطوات الأولى.\r\n\r\nيتكون الدليل اليومى الذى بين أيديكم من عدة فصول يتناول كل منها موضوعات مختلفة. فبالإضافة إلى معلومات عن الأطباء والمدرسة ودورات تعلم اللغة الألمانية وعرض مختلف المؤسسات خصصنا لكم فصلًا كاملًا عن الترفيه في مدينة أوجسبرج. ونظرًا لأن هذا العرض يتجدد بإستمرار فمن المفيد غالبًا إلقاء نظرة على تطبيق الهاتف المحمول للإطلاع على الأنشطة والأحداث الجارية.\r\n\r\nونأمل مساعدتكم في خطوات البدء بإستعمال دليل الهاتف المحمول المتوفر ونتطلع إلى الترحيب بكم في أوجسبرج مدينة الفوجرز.",
-         "status" : "PUBLIC",
-         "version" : 1,
-         "page" : 2,
-         "minor_edit" : false,
-         "creator" : 1
-      }
-   },
-   {
-      "pk" : 15,
-      "model" : "cms.pagetranslation",
-      "fields" : {
-         "page" : 3,
-         "minor_edit" : false,
-         "creator" : 1,
-         "currently_in_translation" : false,
-         "language" : 3,
-         "slug" : "مرحبا-بكم-في-مدينة-أوجسبورج",
-         "created_date" : "2019-08-12T08:11:24.417Z",
-         "last_updated" : "2019-08-12T08:11:24.443Z",
-         "status" : "PUBLIC",
-         "text" : "مرحبًا بكم في مدينة أوجسبورج !\r\n\r\nمن أجل دعمكم كطالبى وطالبات لجوء كُتبت هذه الخطوط الإرشادية الخاصة بالحياة اليومية في مدينتنا. فضلًا عن الموظفين المختصين والعناوين الهامة تجدون نصائح تساعدكم عند الخطوات الأولى.\r\n\r\nيتكون الدليل اليومى الذى بين أيديكم من عدة فصول يتناول كل منها موضوعات مختلفة. فبالإضافة إلى معلومات عن الأطباء والمدرسة ودورات تعلم اللغة الألمانية وعرض مختلف المؤسسات خصصنا لكم فصلًا كاملًا عن الترفيه في مدينة أوجسبرج. ونظرًا لأن هذا العرض يتجدد بإستمرار فمن المفيد غالبًا إلقاء نظرة على تطبيق الهاتف المحمول للإطلاع على الأنشطة والأحداث الجارية.\r\n\r\nونأمل مساعدتكم في خطوات البدء بإستعمال دليل الهاتف المحمول المتوفر ونتطلع إلى الترحيب بكم في أوجسبرج مدينة الفوجرز.",
-         "title" : "مرحبًا بكم في مدينة أوجسبورج",
-         "version" : 1
-      }
-   },
-   {
-      "fields" : {
-         "version" : 1,
-         "text" : "به آوگسبورگ خوش آمدید!\r\n\r\nاین راهنما شما را در انجام امور روزمره تان در آوگسبورگ یاری می کند. اینجا می توانید نام و نشانی های مهم و نیز نکات مفیدی را پیدا کنید که شما را در آوگسبورگ راهنمایی می کنند.\r\n\r\nاین راهنما چند فصل دارد. و هر فصل به توضیح یک موضوع اختصاص دارد. به عنوان مثال در این راهنما اطلاعاتی در مورد پزشکان، مدارس، کلاس های زبان آلمانی و اداره جات آلمان موجود است. در این راهنما همچنین یک بخش درباره امکانات موجود برای گذراندن اوقات فراغت تنظیم شده است. اطلاعات مربوط به اوقات فراغت ممکن است مرتب تغییر کند و ما این تغییرات را در  این صفحه بروز رسانی خواهیم کرد. به همین خاطر توضیه می کنیم مرتب به سایت سر بزنید یا اپ خود را چک کنید تا از تازه ترین اخبار و برنامه ها مطلاع شوید.\r\n\r\nما امیدواریم با این اپ بتوانیم روزهای اول اقامت شما را در آوگسبورگ راحت تر و بعد از این زندگی در آوگسبورگ را برایتان دلپذیر تر نماییم. بسیار خرسندیم از اینکه به شما در شهر صلح و دوستی، آگسبورگ خوش آمد بگوییم.",
-         "title" : "به آوگسبورگ خوش آمدید",
-         "status" : "PUBLIC",
-         "last_updated" : "2019-08-12T08:11:53.052Z",
-         "created_date" : "2019-08-12T08:11:53.038Z",
-         "slug" : "به-آوگسبورگ-خوش-آمدید",
-         "language" : 4,
-         "currently_in_translation" : false,
-         "creator" : 1,
-         "minor_edit" : false,
-         "page" : 3
-      },
-      "model" : "cms.pagetranslation",
-      "pk" : 16
-   },
-   {
-      "model" : "cms.pagetranslation",
-      "pk" : 17,
-      "fields" : {
-         "page" : 4,
-         "minor_edit" : false,
-         "creator" : 1,
-         "language" : 3,
-         "currently_in_translation" : false,
-         "slug" : "الحياة-في-أوجسبرج",
-         "last_updated" : "2019-08-12T08:13:41.049Z",
-         "created_date" : "2019-08-12T08:13:41.021Z",
-         "version" : 1,
-         "title" : "الحياة في أوجسبرج",
-         "text" : "تقع أوجسبرج في جنوب غرب بافاريا وتبعد عن مدينة ميونخ حوالى 60 كم. بحوالى 284.000 نسمة تعد أوجسبرج ثالث أكبر مدينة في بافاريا بعد ميونخ ونورنبرج. . ويعود إسم المدينة إلى القيصر الرومانى أغسطس الذى أسس المدينة بين الأنهار والفرت أخ (نهر) قبل أكثر من 2000 عام. تنفرد مدينة أوجسبرج عن بقية مدن ألمانيا بالإحتفال كل عام بمهرجان أوجسبرج الأعلى للسلام الذى يعبرتعبيرَا تامَا عن حرية الأديان والسلام بينها.\r\n\r\nمن الجدير بالمشاهدة هو مجلس المدينة بصالته الذهبية والـ Fuggerei \" سكن إجتماعى\" كواحدة من أقدم المساكن الإجتماعية بالمدينة واكتدرائية أوجسبرج. ومشجعى كرة القدم يمكنهم متابعة فريق أوجسبرج الرياضى الذى يلعب في الدورى الممتاز الألمانى منذ 2011 ويشارك على الصعيد الدولى في دورى أبطال أوربا منذ 2015.\r\n\r\nفي الفقرة التالية تجدون عدد من إمكانيات قضاء أوقات الفراغ في مدينة أوجسبرج ومحيطها. يتم تحديث هذا المجال بإستمرار ويعتنى به العاملون أنفسهم.\r\n\r\nاخر تحديث: ٩ ديسمبر ٢٠١٧",
-         "status" : "PUBLIC"
-      }
-   },
-   {
-      "fields" : {
-         "minor_edit" : false,
-         "page" : 7,
-         "creator" : 1,
-         "slug" : "willkommen",
-         "language" : 1,
-         "currently_in_translation" : false,
-         "status" : "PUBLIC",
-         "title" : "Willkommen",
-         "text" : "Willkommen in Nürnberg",
-         "version" : 1,
-         "created_date" : "2019-08-12T08:17:48.342Z",
-         "last_updated" : "2019-08-12T08:17:48.382Z"
-      },
-      "pk" : 18,
-      "model" : "cms.pagetranslation"
-   },
-   {
-      "model" : "cms.pagetranslation",
-      "pk" : 19,
-      "fields" : {
-         "slug" : "willkommen-in-nurnberg",
-         "language" : 1,
-         "currently_in_translation" : false,
-         "version" : 1,
-         "text" : "Willkommen in Nürnberg\r\n\r\nSehr geehrte Damen und Herren,\r\n\r\nals Bürgermeister der Stadt Nürnberg möchte ich mich heute persönlich an Sie wenden und Sie in unserer Stadt begrüßen.\r\n\r\nUnsere Stadt, in der über 500 000 Menschen leben, hat eine lange Geschichte. Zu allen Zeiten sind Menschen hierher eingewandert und sind heimisch geworden. Sie werden feststellen, dass unsere Gesellschaft von Vielfalt geprägt ist: Über zwei Fünftel der Nürnberger Bevölkerung sind selbst eingewandert oder haben familiäre Wurzeln außerhalb Deutschlands. Sie haben hier ein Zuhause, Nachbarn und Freunde gefunden, manche von ihnen für einige Zeit und manche auf Dauer.Wir wünschen Ihnen, dass Sie sich schnell bei uns einleben. Dazu gehören zunächst das Erlernen unserer Sprache und ein Einfinden in unsere Werte und unsere Kultur.\r\n\r\nZu unserer Willkommenskultur gehört ein positiver und offener Umgang mit der Vielfalt in unserer Stadt. Dies umfasst Toleranz und Achtung gegenüber Menschen mit anderen nationalen und kulturellen Wurzeln.\r\n\r\nAls Stadt des Friedens und der Menschenrechte sieht Nürnberg sich den Menschenrechten in ganz besonderer Weise verpflichtet. Gegenseitiger Respekt und Wertschätzung unserer Mitmenschen sind Grundvoraussetzungen für ein friedliches und solidarisches Zusammenleben. Ein umfassender Schutz vor Diskriminierung gehört ebenso dazu wie der Schutz der schwachen und verletzlichen Gruppen in unserer Gesellschaft wie Kinder und alte Menschen, Flüchtlinge oder Menschen mit Behinderungen.\r\n\r\nAuf dieser Basis wünsche ich uns, dass uns das Zusammenleben in Nürnberg gut gelingt und dass wir respektvoll miteinander umgehen.\r\n\r\nIhr Dr. Ulrich Maly\r\nOberbürgermeister der Stadt Nürnberg",
-         "title" : "Willkommen in Nürnberg!",
-         "status" : "PUBLIC",
-         "last_updated" : "2019-08-12T08:27:30.183Z",
-         "created_date" : "2019-08-12T08:18:09.766Z",
-         "minor_edit" : false,
-         "page" : 8,
-         "creator" : 1
-      }
-   },
-   {
-      "pk" : 20,
-      "model" : "cms.pagetranslation",
-      "fields" : {
-         "creator" : 1,
-         "minor_edit" : false,
-         "page" : 9,
-         "title" : "Zusammenleben in Deutschland",
-         "text" : "Das Grundgesetz\r\n\r\nIn jedem Land gibt es Regeln, an die sich alle Menschen halten müssen. Das wichtigste Gesetz für Deutschland ist das Grundgesetz. Es ist eine Sammlung von 146 Artikeln. Jeder Artikel steht für ein Gesetz, also eine Regel. Diese Regeln bestimmen das Zusammenleben in Deutschland. Die Grundrechte schützen den Freiheitsraum jedes Einzelnen. Sie sind in den Artikeln 1 bis 19 des Grundgesetzes festgelegt (Grundrechtskatalog).\r\n\r\nSchutz der Menschenwürde\r\nArtikel 1\r\n(1) Die Würde des Menschen ist unantastbar. Sie zu achten und zu schützen ist Verpflichtung aller staatlichen Gewalt.\r\n(...)\r\n\r\nRecht auf Freiheit der Person\r\nArtikel 2\r\n(1) Jeder hat das Recht auf die freie Entfaltung seiner Persönlichkeit, soweit er nicht die Rechte anderer verletzt und nicht gegen die verfassungsmäßige Ordnung oder das Sittengesetz verstößt.\r\n(...)\r\n\r\n Auch das Recht auf sexuelle Selbstbestimmung ist damit gemeint. Das bedeutet: Jeder Mensch darf für sich selbst entscheiden, bei welchen sexuellen Handlungen er mitmachen will und niemand darf zu etwas gezwungen werden, was er nicht möchte. Mehr Infos: »» Sexuelle Selbstbestimmung\r\n\r\nGleichheit vor dem Gesetz\r\nArtikel 3\r\n(1) Alle Menschen sind vor dem Gesetz gleich.\r\n\r\n(2) Männer und Frauen sind gleichberechtigt. Der Staat fördert die tatsächliche Durchsetzung der Gleichberechtigung von Frauen und Männern und wirkt auf die Beseitigung bestehender Nachteile hin.\r\n\r\n www.zanzu.de\r\n\r\n(3) Niemand darf wegen seines Geschlechtes, seiner Abstammung, seiner Rasse, seiner Sprache, seiner Heimat und Herkunft, seines Glaubens, seiner religiösen oder politischen Anschauungen benachteiligt oder bevorzugt werden. Niemand darf wegen seiner Behinderung benachteiligt werden.\r\n\r\nGlaubens-, Gewissens- und Bekenntnisfreiheit\r\nArtikel 4\r\n(1) Die Freiheit des Glaubens, des Gewissens und die Freiheit des religiösen und weltanschaulichen Bekenntnisses sind unverletzlich.\r\n(...)\r\n\r\nFreiheit von Meinung, Kunst und Wissenschaft\r\nArtikel 5\r\n(1) Jeder hat das Recht, seine Meinung in Wort, Schrift und Bild frei zu äußern und zu verbreiten und sich aus allgemein zugänglichen Quellen ungehindert zu unterrichten. Die Pressefreiheit und die Freiheit der Berichterstattung durch Rundfunk und Film werden gewährleistet. Eine Zensur findet nicht statt.\r\n(...)\r\n\r\nSchutz von Ehe und Familie und von Kindern nicht verheirateter Eltern\r\nArtikel 6\r\n(1) Ehe und Familie stehen unter dem besonderen Schutze der staatlichen Ordnung.\r\n(...)\r\n\r\nHier finden Sie das Grundgesetz in 11 Sprachen:* »»Arabisch, »»Chinesisch, »»Englisch, »»Französisch, »»Italienisch, »»Persisch, »»Polnisch, »»Russisch, »»Serbisch, »»Spanisch, »»Türkisch und natürlich auf »»Deutsch.\r\n\r\n*Eine derartige Sprachvielfalt konnte auf keiner anderen Homepage gefunden werden.\r\n\r\nWie der deutsche Rechtsstaat funktioniert, wird in dem Film anschaulich dargestellt:  »»Deutsch, »»Dari, »»Arabisch, »»Englisch, »»Französisch, »»Paschtu, »»Urdu.\r\nAllgemeine Erklärung der Menschenrechte\r\n\r\nMenschenrechte sind wichtige Rechte, die immer und für alle Menschen auf der ganzen Welt gelten. Menschenrechte sind Rechte, die jeder Mensch aufgrund seines Menschseins hat. Sie schützen die Würde eines jeden Menschen und stehen allen Menschen gleichermaßen zu ohne irgendeinen Unterschied, etwa nach „ (…) Hautfarbe, Geschlecht, Sprache, Religion, politischer oder sonstiger Anschauung, nationaler oder sozialer Herkunft, Vermögen, Geburt oder sonstigem Stand.“ (Art. 2. der Allgemeinen Erklärung der Menschenrechte der Vereinten Nationen vom 10.12.1948)\r\n\r\nEs gibt 30 Rechte. Die wichtigsten sind:\r\n\r\n    Alle Menschen sind gleich viel wert.\r\n    Jeder Mensch darf eine eigene Meinung haben.\r\n    Recht auf Frieden und Sicherheit.\r\n\r\nBesuchen Sie die Straße der Menschenrechte! Jedes der Elemente in der Straße der Menschenrechte trägt in Kurzform einen der Menschenrechtsartikel in deutscher und einer anderen Sprache. Die „Straße der Menschenrechte\" ist sowohl eine Anklage gegen die Verbrechen der Nationalsozialisten als auch eine zu Stein gewordene Mahnung an die Menschen, dass die Menschenrechte auch heute noch in vielen Staaten der Erde massiv verletzt werden.\r\n\r\nStraße der Menschenrechte\r\n Kartäusergasse 1, 90402 Nürnberg\r\nKinderrechte\r\n\r\nKinder brauchen besonderen Schutz und deshalb auch besondere Rechte. Festgeschrieben sind die einzelnen Kinderrechte in der Kinderrechtskonvention. Sie wurde 1989 von der UN-Generalversammlung verabschiedet und anschließend von 193 Staaten ratifiziert. Insgesamt umfasst die UN- Kinderrechtskonvention 54 Artikel.\r\n\r\nIm Nürnberger Stadtpark gibt es die Straße der Kinderrechte. Hier können Kinder spielerisch an acht Stationen mehr über ihre Rechte erfahren. Mehr Informationen finden Sie hier: »»Freizeitangebote für Kinder und Jugendliche.\r\n\r\n\"Kinder haben auch Rechte\" ist das Jahresthema vom Bündnis für Familie in Nürnberg. Mehr Informationen zu Kinderrechten in Nürnberg: »»Kinderrechte in Nürnberg\r\n\r\nDie 10 wichtige Kinderrechte finden Sie hier anschaulich erklärt:  »»Arabisch und »»Persisch.",
-         "status" : "PUBLIC",
-         "version" : 1,
-         "created_date" : "2019-08-12T08:18:36.113Z",
-         "last_updated" : "2019-08-12T08:27:25.680Z",
-         "slug" : "zusammenleben-in-deutschland",
-         "language" : 1,
-         "currently_in_translation" : false
-      }
-   },
-   {
-      "pk" : 21,
-      "model" : "cms.pagetranslation",
-      "fields" : {
-         "creator" : 1,
-         "minor_edit" : false,
-         "page" : 10,
-         "title" : "Wissenswertes über Nürnberg",
-         "status" : "PUBLIC",
-         "text" : "Nürnberg liegt im Bundesland Bayern und im Bezirk Mittelfranken. Nürnberg hat über 500.000 Einwohner und ist nach München die zweitgrößte Stadt in Bayern. Quer durch das Stadtgebiet fließt ein Fluss mit dem Namen Pegnitz.\r\n\r\nIn Nürnberg gibt es viele interessante und schöne Orte. Aber besonders bekannt ist Nürnberg wegen seiner mittelalterlichen Burg (Kaiserburg), dem Germanischen Nationalmuseum und seinem Christkindlesmarkt auf dem Hauptmarkt.\r\n\r\nDie Stadt Nürnberg wurde im Jahr 1050 erstmals in einer kaiserlichen Urkunde erwähnt. Der Name Nürnberg kommt von „Norenberc“, was „felsiger Berg“ bedeutet. „Felsiger Berg“ deshalb, weil die Nürnberger Burg auf einem Sandsteinfelsen erbaut wurde. Der Weg die Burgstraße hinauf ist sehr steil, lohnt sich aber! Von dem Aussichtsplatz hat man einen tollen Blick über die Stadt. Dieser Teil der Burg kostet keinen Eintritt.\r\n\r\nViel Interessantes über die Nürnberger Stadtgeschichte erfährt man im Stadtmuseum, dem Fembohaus. Mit dem »»Nürnberg-Pass kostet der Eintritt nur 1,50 Euro.\r\n\r\nEine sehr berühmter Nürnberger ist Albrecht Dürer. Er lebte von 1497 bis 1528. Er war Maler, Mathematiker und Kunsthistoriker. Heute erinnert noch viel an Albrecht Dürer. Es gibt zum Beispiel den Albrecht-Dürer-Platz mit einem Standbild von ihm und sein ehemaliges Wohnhaus ist heute ein Museum, das Albrecht-Dürer-Haus.\r\n\r\nBekannt ist Nürnberg auch für Spielzeug. Deshalb findet auch in Nürnberg die größte Spielwarenmesse der Welt statt. Seit dem Mittelalter wird in Nürnberg Spielzeug hergestellt. Im Spielzeugmuseum lässt sich die Geschichte des Spielzeugs in Nürnberg und der Welt bestaunen. Auch hier zahlen Personen mit »»Nürnberg-Pass nur 1,50 Eintritt!\r\n\r\nNürnberg ist auch bekannt für Lebkuchen und Bratwürste. Ein Lebkuchen ist ein Gebäck mit vielen Gewürzen. Sie werden nach geheimem Rezept bereits seit dem 14. Jahrhundert produziert und sind in der ganzen Welt bekannt. Nürnberg wird auch die \"Stadt der Lebkuchen\" genannt. Auch die Bratwürste werden nach geschütztem Rezept hergestellt und als Markenprodukt in die ganze Welt verkauft. Überall in der Stadt findet man kleine Buden, die \"Drei im Weggla\" verkaufen. Das bedeutet drei Nürnberger Bratwürste in einem Brötchen.\r\n\r\nIn Nürnberg startete am 7. Dezember 1835 die erste Dampflok Deutschlands auf der Strecke von Nürnberg nach Fürth. Damit war das Industriezeitalter für Nürnberg eingeläutet. Die Dampflok hieß \"Adler\" und kann noch heute im Verkehrsmuseum besichtigt werden.\r\n\r\nNürnberg ist auch als Stadt der Reichsparteitage bekannt. Während der Zeit des Nationalsozialismus entstand in Nürnberg das Reichsparteitagsgelände, um die Parteitage der NSDAP mit Hunderttausenden Teilnehmern abzuhalten. Noch heute können große Teile der Anlage besichtigt werden, zudem informiert das Dokumentationszentrum Reichsparteitagsgelände detailliert über die historischen Ereignisse. Heute finden auf diesem Gelände große Konzertveranstaltungen und Autorennen statt.\r\n\r\nNach Ende des 2. Weltkrieges mussten sich führende Vertreter des Nationalsozialistischen Regimes vor dem Internationalen Militärgerichtshof für ihre Verbrechen verantworten. Diese \"Nürnberger Prozesse\" stellten die Grundlage für eine Weiterentwicklung des Völkerrechts dar und sind im Museum Memorium Nürnberger Prozesse dokumentiert.\r\n\r\nAls weitere Erinnerung an die Verbrechen der Nationalsozialisten mahnt die Straße der Menschenrechte mit den auf 27 Säulen eingravierten Menschenrechtsartikeln, in verschiedenen Sprachen, an die heutige Situation in vielen Staaten und ruft zu einem friedlichen Miteinander der Kulturen auf.",
-         "version" : 1,
-         "created_date" : "2019-08-12T08:19:10.521Z",
-         "last_updated" : "2019-08-12T08:27:20.623Z",
-         "slug" : "wissenswertes-uber-nurnberg",
-         "language" : 1,
-         "currently_in_translation" : false
-      }
-   },
-   {
-      "fields" : {
-         "slug" : "stadtplan",
-         "language" : 1,
-         "currently_in_translation" : false,
-         "version" : 1,
-         "text" : "Sie suchen eine bestimmte Adresse oder einen interessanten Punkt in Nürnberg?! MAPS-Me bietet eine Navigationsfunktion, ist kostenlos und offline nutzbar.\r\n\r\nSo bekommen Sie den Stadtplan:\r\n\r\n    Downloaden Sie die App MAPS.ME. Sie finden die App im Android PlayStore. Sie ist kostenlos.\r\n    Downloaden Sie eine Karte Ihres Bundeslandes. Nürnberg liegt in Bayern.\r\n    Downloaden Sie dann den Stadtplan für Nürnberg: »»Download von MAPS.ME im Android PlayStore oder im App Store.",
-         "status" : "PUBLIC",
-         "title" : "Stadtplan",
-         "last_updated" : "2019-08-12T08:27:16.550Z",
-         "created_date" : "2019-08-12T08:19:48.980Z",
-         "minor_edit" : false,
-         "page" : 11,
-         "creator" : 1
-      },
-      "model" : "cms.pagetranslation",
-      "pk" : 22
-   },
-   {
-      "model" : "cms.pagetranslation",
-      "pk" : 23,
-      "fields" : {
-         "page" : 12,
-         "minor_edit" : false,
-         "creator" : 1,
-         "language" : 1,
-         "currently_in_translation" : false,
-         "slug" : "uber-integreat",
-         "last_updated" : "2019-08-12T08:27:11.677Z",
-         "created_date" : "2019-08-12T08:20:16.705Z",
-         "version" : 1,
-         "text" : "Dieser Leitfaden unterstützt Sie in Ihrem Alltag in Nürnberg. Sie finden hier wichtige Adressen, Ansprechpartner und Tipps und Tricks, die Ihnen bei der Orientierung in Nürnberg helfen können.\r\n\r\nIhr Alltagsguide hat mehrere Kapitel. Jedes Kapitel bearbeitet ein anderes Thema. Sie finden zum Beispiel Informationen zu Ärzten, Schulen, Deutschkursen oder anderen Institutionen. Es gibt auch ein Kapitel mit Ideen, was Sie in Ihrer Freizeit machen können. Die Informationen und Freizeitangebote ändern sich und wir aktualisieren regelmäßig. Deswegen ist es sehr gut, wenn Sie oft in Ihre mobile App schauen und sich über aktuelle Aktionen und Veranstaltungen informieren.\r\n\r\nSie können diese App auch offline benutzen, wenn Sie keinen Internet-Zugang haben. Wenn Sie wieder online sind, aktualisiert sich die App von selbst.\r\n\r\nWir hoffen sehr, dass wir Ihren Aufenthalt hier in Nürnberg mit dieser App vereinfachen können. Wir freuen uns, Sie hier in Nürnberg, der Stadt des Friedens und der Menschenrechte, begrüßen zu dürfen.\r\n\r\nBMFSFJ_DemokratieLeben",
-         "title" : "Über Integreat",
-         "status" : "PUBLIC"
-      }
-   },
-   {
-      "pk" : 24,
-      "model" : "cms.pagetranslation",
-      "fields" : {
-         "created_date" : "2019-08-12T08:20:43.653Z",
-         "last_updated" : "2019-08-12T08:27:07.546Z",
-         "title" : "Aufenthaltstitel",
-         "text" : "Jeder Ausländer hat einen „Ausweis“. Der Ausweis gibt Auskunft über den Status und ob Einschränkungen der Erwerbstätigkeit zu beachten sind (Wann darf ich arbeiten?).\r\nEs gibt 5 verschiedene Dokumente:\r\n1. Ankunftsnachweis\r\n\r\nStatus: Asylbegehrende\r\nHintergrund: Wird Ausländern ausgestellt, die um Asyl begehrt haben. Gültig für die Zeit zwischen Meldung als Asylbegehrender und offizieller Asylantragstellung beim Bundesamt für Migration und Flüchtlinge (BAMF).\r\n\r\nAnkunftsnachweis\r\n2. Aufenthaltsgestattung\r\n\r\nStatus: Asylsuchende\r\nHintergrund: Wird zur Durchführung eines Asylverfahrens bis zur Entscheidung des Bundesamtes für Migration und Flüchtlinge (BAMF) ausgestellt.\r\n\r\nDer Ausweis für Asylsuchende enthält Auflagen zu Beschäftigung, Wohnsituation und anfänglicher räumlicher Beschränkung.\r\n\r\n    Ist eine Arbeitsgenehmigung notwendig, kann diese bei der »»Ausländerbehörde beantragt werden (Arbeitgeber oder Arbeitnehmer)\r\n    Zuständig bei Vermittlung in Arbeit: »»Agentur für Arbeit\r\n\r\n3. Fiktionsbescheinigung\r\n\r\nStatus: Anerkannte Flüchtlinge\r\nHintergrund: Dokument für den Übergang ab positivem Entscheid Asylverfahren bis zur Erteilung der Aufenthaltserlaubnis.\r\n\r\n4. Aufenthaltserlaubnis\r\n\r\nStatus: Anerkannte Flüchtlinge\r\nHintergrund: positive Asylentscheidung\r\n\r\nDie Aufenthaltserlaubnis ist ein zeitlich befristeter Aufenthaltstitel. Sie wird zu den im Aufenthaltsgesetz genannten Zwecken erteilt (z.B. Aufenthalt aus humanitären Gründen).\r\n\r\n    Grundlage für ständiges Aufenthaltsrecht\r\n    Eröffnet die Möglichkeit eines späteren unbefristeten Aufenthaltsrechts (Niederlassungserlaubnis)\r\n    Uneingeschränkter Zugang zum Arbeitsmarkt ohne Arbeitsgenehmigung\r\n    Zuständigkeit für die Vermittlung in Arbeit oder finanzielle Leistungen: »»Jobcenter\r\n\r\n5. Duldung\r\n\r\nStatus: Geduldete\r\nHintergrund: Negative Asylentscheidung\r\n\r\n Eine Duldung ist eine Aussetzung der Abschiebung und kein rechtmäßiger Aufenthalt! Sie wird erteilt, wenn eine Abschiebung aus rechtlichen, tatsächlichen, humanitären, persönlichen Gründen unmöglich ist.\r\n\r\n    Generelle Duldungsregelung für bestimme Gruppen durch Anordnung der obersten Landesbehörde für die Dauer von längstens 3 Monaten möglich („Abschiebungsstopp“)\r\n    Arbeitsgenehmigung ist grundsätzlich notwendig, Beantragung bei der »»Ausländerbehörde (Arbeitgeber oder Arbeitnehmer)\r\n    Zuständig bei Vermittlung in Arbeit: »»Agentur für Arbeit\r\n\r\n \r\n\r\n(Stand Januar 2017)",
-         "status" : "PUBLIC",
-         "version" : 1,
-         "language" : 1,
-         "currently_in_translation" : false,
-         "slug" : "aufenthaltstitel",
-         "creator" : 1,
-         "page" : 13,
-         "minor_edit" : false
-      }
-   },
-   {
-      "pk" : 25,
-      "model" : "cms.pagetranslation",
-      "fields" : {
-         "creator" : 1,
-         "minor_edit" : false,
-         "page" : 7,
-         "version" : 1,
-         "title" : "الترحيب",
-         "status" : "PUBLIC",
-         "text" : "الترحيب",
-         "last_updated" : "2019-08-12T08:22:18.602Z",
-         "created_date" : "2019-08-12T08:22:18.585Z",
-         "slug" : "الترحيب",
-         "language" : 3,
-         "currently_in_translation" : false
-      }
-   },
-   {
-      "model" : "cms.pagetranslation",
-      "pk" : 26,
-      "fields" : {
-         "created_date" : "2019-08-12T08:22:31.256Z",
-         "last_updated" : "2019-08-12T08:22:31.270Z",
-         "status" : "PUBLIC",
-         "text" : "مرحبًا بكم في نورنبيرغ\r\n\r\nالسيدات والسادة،\r\n\r\nيسرني، كعمدة نورنبيرغ أن أتحديث إليكم اليوم بنفسي وأرحب بكم في مدينتنا.\r\n\r\nتتمتع مدينتنا، التي يعيش بها قرابة 500000 نسَمة، بتاريخ عريق. ففي كل زمان يأتي المهاجرون إلى هذه المدينة ويصبحون من أهلها.حيث يرون طابع التنوّع الذي يتسم به مجتمعنا:فأكثر من خُمسي سكان نورنبيرغ من المهاجرين أو من أصول مشابهة خارج ألمانيا. لقد وجدتم هنا البيت، والجيران، والأصدقاء، بصفة مؤقتة لبعضكم وبصفة دائمة للبعض الآخر. نتمنى لكم أن تتأقلموا مع وجودكم بيننا سريعًا. ومما سيساعدكم على ذلك، تعلم لغتنا وفهم قيمنا وثقافتنا.\r\n\r\nومن ضمن ثقافتنا الترحيبية، نوفر لكم بيئة إيجابية ومفتوحة مليئة بالتنوع في مدينتنا. والتي تحث على التسامح ومراعاة الآخرين من الجذور القومية والثقافية الأخرى.\r\n\r\nوبوصفنا مدينة السلام وحقوق الإنسان، تلتزم مدينة نورنبيرغ بحقوق الإنسان على نحو خاص للغاية.فالاحترام والتقدير المتبادل تجاه من حولنا من البشر هو المقوّم الرئيسي لنتعايش معًا في سلام وتضامن. وتشمل قيمنا أيضًا الحماية الكاملة من التفرقة وكذلك حماية الأقليات والمجموعات الضعيفة في مجتمعنا مثل الأطفال وكبار السن، أو اللاجئين، أو الأشخاص ذوي الإعاقة.\r\n\r\nوعلى هذا الأساس، أتمنى أن نتمكن من التعايش في نورنبيرغ بنجاح وأن نتأقلم معًا بكل احترام.\r\n\r\nتحياتي، د. أولريش مالي\r\n\r\nعمدة مدينة نورنبيرغ\r\n\r\nاخر تحديث: ٣١ أغسطس ٢٠١٧",
-         "title" : "مرحبًا بكم في نورنبيرغ!",
-         "version" : 1,
-         "currently_in_translation" : false,
-         "language" : 3,
-         "slug" : "مرحبا-بكم-في-نورنبيرغ",
-         "creator" : 1,
-         "page" : 8,
-         "minor_edit" : false
-      }
-   },
-   {
-      "model" : "cms.pagetranslation",
-      "pk" : 27,
-      "fields" : {
-         "last_updated" : "2019-08-12T08:23:17.994Z",
-         "created_date" : "2019-08-12T08:23:17.979Z",
-         "version" : 1,
-         "title" : "Welcome",
-         "text" : "Welcome",
-         "status" : "PUBLIC",
-         "currently_in_translation" : false,
-         "language" : 2,
-         "slug" : "welcome",
-         "creator" : 1,
-         "page" : 7,
-         "minor_edit" : false
-      }
-   },
-   {
-      "fields" : {
-         "language" : 2,
-         "currently_in_translation" : false,
-         "slug" : "community-life-in-germany",
-         "created_date" : "2019-08-12T08:23:59.016Z",
-         "last_updated" : "2019-08-12T08:23:59.042Z",
-         "text" : "The Basic Law\r\n\r\nIn every country, there are rules that everyone has to adhere to. The most important law in Germany is the Basic Law. It is a collection of 146 articles. Every article stands for a law – i.e., a rule.These rules govern community life in Germany.The fundamental rights protect the freedom of each individual. They are stipulated in Articles 1 to 19 of the Basic Law (Catalogue of Fundamental Rights).\r\n\r\nProtection of Human Dignity\r\n\r\nArticle 1\r\n\r\n(1) Human dignity shall be inviolable. To respect and protect it shall be the duty of all state authority.\r\n\r\n(...)\r\n\r\nPersonal Freedoms\r\n\r\nArticle 2\r\n\r\n(1) Every person shall have the right to free development of his personality insofar as s/he does not violate the rights of others or offend against the constitutional order or the moral law.\r\n\r\n(...)\r\n\r\nThis also means the right to sexual self-determination. This means: All human beings can decide for themselves which sexual acts they wants to participate in and nobody can be forced to do something they do not want to do. More information: »» Sexual Self-Determination\r\n\r\nEquality Before the Law\r\n\r\nArticle 3\r\n\r\n(1) All persons shall be equal before the law.\r\n\r\n(2) Men and women shall have equal rights. The state shall promote the actual implementation of equal rights for women and men and take steps to eliminate disadvantages that now exist.\r\n\r\n www.zanzu.de\r\n\r\n(3) No person shall be favoured or disfavoured because of sex, parentage, race, language, homeland and origin, faith, or religious or political opinions. No person shall be disfavoured because of disability.\r\n\r\nFreedom of Faith, Conscience and Creed\r\n\r\nArticle 4\r\n\r\n(1) Freedom of faith and of conscience, and freedom to profess a religious or philosophical creed, shall be inviolable.\r\n\r\n(...)\r\n\r\nFreedom of Expression\r\n\r\nArticle 5\r\n\r\n(1) Every person shall have the right freely to express and disseminate her/his opinions in speech, writing, and pictures and to inform herself/himself without hindrance from generally accessible sources. Freedom of the press and freedom of reporting by means of broadcasts and films shall be guaranteed. There shall be no censorship.\r\n\r\n(...)\r\n\r\nMarriage and the Family; Children Born Outside of Marriage\r\n\r\nArticle 6\r\n\r\n(1) Marriage and the family shall enjoy the special protection of the state.\r\n\r\n(...)\r\n\r\nHere you can find the Basic Law in 11 languages:* »»Arabic, »»Chinese, »»English, »»French, »»Italian, »»Persian, »»Polish, »»Russian, »»Serbian, »»Spanish, »»Turkish and of course in »»German.\r\n\r\n*It was not possible to find this kind of linguistic diversity on any other website.\r\n\r\nHow the German legal state works is illustrated visually in this film: »»German, »»Dari, »»Arabic, »»English, »»French, »»Pashto, »»Urdu.\r\nUniversal Declaration of Human Rights\r\n\r\nHuman rights are important rights that apply to everyone all over the world. Human rights are rights that every person has because of their humanity. They protect the dignity of every human being and apply to every person equally, regardless of \"race, colour, sex, language, religion, political or other opinion, national or social origin, property, birth or other status.\" (Article 2. of the United Nations' Universal Declaration of Human Rights, issued on 10/12/1948)\r\n\r\nThere are 30 rights. The most important are:\r\n\r\n    All people are of equal value.\r\n    Everyone is allowed to have their own opinion.\r\n    Right to peace and safety.\r\n\r\nVisit the Road of Human Rights! Each of the elements in the Road of Human Rights takes one of the human rights articles in German and in another language. The Road of Human Rights is both a denunciation of the crimes committed by the Nazis and a reminder that human rights are still being severely violated in many countries worldwide.\r\n\r\nRoad of Human Rights (Straße der Menschenrechte)\r\n Kartäusergasse 1, 90402 Nürnberg\r\nChildren's Rights\r\n\r\nChildren need extra protection, which is why they also have special rights. The individual children's rights are stipulated in the Convention on the Rights of the Child. This was adopted by the UN General Assembly in 1989 and subsequently ratified by 193 countries. The UN Convention on the Rights of the Child includes 54 articles.\r\n\r\nIn Nuremberg City Park can be found the Road of Children’s Rights. Here, children can learn more about their rights at eight different points. You can find more information here: »»Activities for Children and Teenagers.\r\n\r\nChildren Have Rights Too is the annual theme of the Alliance for Family in Nuremberg. More information on children's rights in Nuremberg: »»Children's Rights in Nuremberg\r\n\r\nThe 10 most important Children’s rights are visually explained here:»»Arabic and »»Persian.",
-         "title" : "Community Life in Germany",
-         "status" : "PUBLIC",
-         "version" : 1,
-         "page" : 9,
-         "minor_edit" : false,
-         "creator" : 1
-      },
-      "pk" : 28,
-      "model" : "cms.pagetranslation"
-   },
-   {
-      "model" : "cms.pagetranslation",
-      "pk" : 29,
-      "fields" : {
-         "language" : 2,
-         "currently_in_translation" : false,
-         "slug" : "about-integreat",
-         "created_date" : "2019-08-12T08:24:36.073Z",
-         "last_updated" : "2019-08-12T08:24:36.101Z",
-         "text" : "This guide will support you in your everyday life in Nuremberg. You will find important addresses, contact persons and tips and tricks to help you to orient yourself better in Nuremberg.\r\n\r\nYour daily guide has several chapters. Every chapter deals with a different subject. For example, you will find information on doctors, schools, German courses or other institutions. There is also a chapter with ideas on what you can do in your spare time. The information and leisure offers are changing and we update them regularly. That's why it is a good idea to take a regular look at your mobile app and get information about current activities and events.\r\n\r\nYou can also use this app offline. The app will update automatically when you are back online again.\r\n\r\nWe hope that this app makes your life in Nuremberg a little bit easier. We are looking forward to welcoming you here in Nuremberg, the city of peace and human rights.",
-         "title" : "About Integreat",
-         "status" : "PUBLIC",
-         "version" : 1,
-         "page" : 12,
-         "minor_edit" : false,
-         "creator" : 1
-      }
-   },
-   {
-      "fields" : {
-         "title" : "Trivia about Nuremberg",
-         "text" : "Nuremberg is located in the province of Bavaria and in the district of Middle Franconia. Nuremberg has over 500,000 inhabitants and is the second largest city in Bavaria after Munich. A river called the Pegnitz flows straight through the city.\r\n\r\nIn Nuremberg there are many interesting and beautiful places. Nuremberg is particularly well-known for its medieval castle (Kaiserburg), theGerman National Museum and its Christkindlesmarkt on the Hauptmarkt.\r\n\r\nThe city of Nuremberg was mentioned for the first time in an imperial document in 1050. The name Nuremberg comes from \"Norenberc\", meaning \"rocky mountain\". “Rocky mountain\", because the Nuremberg castle was built on a sandstone cliff. The path up to the castle road is very steep, but worth it! From the viewpoint you have a great view over the city.This part of the castle is free to enter.\r\n\r\nThere is a lot of interesting information to be learnt about Nuremberg’s history in the City Museum, the Fembohaus. With the »»Nuremberg pass the entry fee is only €1.50.\r\n\r\nA very famous resident of Nuremberg is Albrecht Dürer. He lived from 1497 to 1528. He was a painter, mathematician and art historian. There is a still a lot to remind us of Albrecht Dürer today. For example, there is the Albrecht-Dürer-Platz with a statue of him and his former home has been turned into a museum, the Albrecht-Dürer-Haus.\r\n\r\nNuremberg is also well known for toys. This is why Nuremberg is home to the largest toy trade fair in the world. Toys have been manufactured in Nuremberg since the Middle Ages. In theToy Museumyou can admire the history of toys both in Nuremberg and the world. Anyone with the »»Nuremberg pass also pays an entry price of only 1.50!\r\n\r\nNuremberg is also famous for gingerbread and bratwurst. Gingerbread is a biscuit baked with many spices. It has been produced with a secret recipe since the 14th century and is famous worldwide. Nuremberg is also called the \"city of gingerbread\". Bratwurst sausages are also made according to a secret recipe and sold as a branded product all over the world. You can find small booths selling “Drei im Weggla” all over the city. That means three Nuremberg bratwurst in a bun.\r\n\r\nThe first German steam locomotive started its journey from Nuremberg to Fürth in Nuremberg on 7 December 1835.This was the beginning of the industrial age for Nuremberg. The steam locomotive was called \"Adler\" and can still be seen today in the Transport Museum.\r\n\r\nNuremberg is also known as the city of the Nuremberg Rally.During the time of National Socialism, the Nazi party rally grounds were set up in Nuremberg to hold the party conferences of the NSDAP with hundreds of thousands of participants.Even today, large parts of the complex can be visited, as well as the Reich’s Party Rally Grounds Documentation Centre, which offers detailed information about the historical events. Today, large concerts and motor races take place on this site.\r\n\r\nAfter the end of the Second World War, leading representatives of the National Socialist regime had to take responsibility for their crimes before the International Military Court.These \"Nuremberg Trials\" formed the basis for a further development of international law and are documented in the Museum Memorium Nürnberger Prozesse .\r\n\r\nAs a reminder of the crimes committed by the National Socialists,the Human Rights Trail with the human rights articles engraved on 27 pillars in various languages, reminds us of the current situation in many countries and calls for a peaceful coexistence of cultures.",
-         "status" : "PUBLIC",
-         "version" : 1,
-         "created_date" : "2019-08-12T08:25:07.388Z",
-         "last_updated" : "2019-08-12T08:25:07.407Z",
-         "slug" : "trivia-about-nuremberg",
-         "currently_in_translation" : false,
-         "language" : 2,
-         "creator" : 1,
-         "minor_edit" : false,
-         "page" : 10
-      },
-      "pk" : 30,
-      "model" : "cms.pagetranslation"
-   },
-   {
-      "pk" : 31,
-      "model" : "cms.pagetranslation",
-      "fields" : {
-         "slug" : "معلومات-قيمة-عن-نورنبيرغ",
-         "language" : 3,
-         "currently_in_translation" : false,
-         "status" : "PUBLIC",
-         "title" : "معلومات قيّمة عن نورنبيرغ",
-         "text" : "تقع نورنبيرغ في المقاطعة الاتحادية بافاريا وبمنطقة وسط فرانكن. يعيش في نورنبيرغ أكثر من 500000 نسَمة، وهي ثاني أكبر مدينة في بافاريا بعد ميونيخ. ويتدفق عبر المدينة نهر يُسمى \"بيغنيتس\".\r\n\r\nهناك أربعة أماكن جميلة ومثيرة للاهتمام في نورنبيرغ. ولكن تشتهر نورنبيرغ بشكل خاصبقلعة العصور الوسطى (كايزربورغ), والمتحف القومي الجرماني و سوق الكريسماسبالسوق الرئيسي.\r\n\r\nُذُكرت مدينة نورنبيرغ في الشهادات الإمبراطورية لأول مرة عام 1050. واسم نورنبيرغ مشتق من كلمة \"Norenberc\" (نورنبيرك) وتعني \"الجبل الصخري\". ويرجع اسم \"الجيل الصخري\" إلى أن قلعة نورنبيرغ قد بُنيت على صخرة رملية. والطريق نحو شارع القلعة منحدر للغاية، لكنه يستحق العناء! ومن فوق ميدان أوسزيشت بلاتس يمكنكم الاستمتاع بمنظر رائع للمدينة.ويكون دخول هذا الجزء من القلعة مجانيًا.\r\n\r\nيمكنكم معرفة الكثير من الأمور الشيّقة حول تاريخ مدينة نورنبيرغ في متحف المدينة فيمبوهاوس. وباستخدام <<جواز المرور إلى نورنبيرغ>> سيكلفكم الدخول 1.50 يورو فقط.\r\n\r\n\"ألبريشت دورر\" هو أحد أشهر أبناء مدينة نورنبيرغ. لقد وُلد عام 1497 وتوفي عام 1528. وكان رسّامًا، وعالم رياضيات، ومؤرخ فني. وحتى اليوم لا زالت هناك الكثير من الأمور التي تذكرنا بـ\"ألبريشت دورر\". فعلى سبيل المثال، هناك ميدان ألبريشت دورر والذي يضم تمثالاً له، واليوم أصبح منزله السابق متحفًا، ويُعرف باسمبيت ألبريشت دورر.\r\n\r\nكما تشتهر نورنبيرغ أيضًا باللعب. لذلك يُقام في نورنبيرغ أكبر معرض للعب في العالم. ومنذ العصور الوسطى، تقوم نورنبيرغ بتصنيع اللعب. فيمتحف اللعب سيُدهشكم تاريخ اللعب في نورنبيرغ وفي العالم. وهنا أيضًا يسدد حاملو <<جواز المرور إلى نورنبيرغ>> مبلغ 1.50 يورو فقط!\r\n\r\nكما تشتهر نورنبيرغ أيضًا بكعك الزنجبيل والنقانق المقلية. كعك الزنجبيل هو كعك يحتوي على الكثير من التوابل. ويتم تحضيرها من وصفة سرية منذ القرن الرابع عشر وهي مشهورة في العالم بأكمله. حتى أُطلق على نورنبيرغ اسم \"مدينة كعك الزنجبيل\". كما يتم إنتاج النقانق المقلية من وصفة مخفيّة وتُباع في العالم بأكمله كسلعة تجارية معروفة. وفي كل أنحاء المدينة، تجدون أكواخًا صغيرة، تبيع نقانق نورنبيرغ الشهيرة \"Drei im Weggla\". وهي عبارة عن نقانق نورنبيرغ في الخبز الصغير.\r\n\r\nبدأ أول قطار بخاري في ألمانيا في نورنبيرغ في 7 ديسمبر 1835 وكان يغطي المسافة من نورنبيرغ إلى فورت.وبذلك بدأ العصير الصناعي لمدينة نورنبيرغ. وقد أُطلق على القطار البخاري اسم \"النسر\" ويمكن مشاهدته اليوم فيمتحف وسائل النقل.\r\n\r\nتشتهر نورنبيرغ أيضًا بأنها مدينة الكونغرس النازي.خلال العهد الناري تم إنشاء مبنى الكونغرس النازي في نورنبيرغ، ليكون مقرًا للمؤتمر الحزبي للحزب النازي الذي كان يضم مئات الآلاف من الأعضاء.وحتى اليوم لا زال من الممكن زيارة جزء كبير من المكان، كما يقدم مركز التوثيق بمبنى الكونغرس النازيمعلومات مفصّلة حول الأحداث التاريخية. أما اليوم فتُقام في ذلك المكان أحداث موسيقية كبرى وسباقات للسيارات.\r\n\r\nبعد انتهاء الحرب العالمية الثانية، كان لزامًا على كبار ممثلي النظام النازي المثول أمام محكمة النظام العسكري الدولية للردّ على جرائمهم.وتمثل \"محاكمات نورنبيرغ\" هذه أساسًا لمواصلة تطوير القانون الدولي وهي موثقة في متحف المعرض التذكاري لمحاكمات نورنبيرغ .\r\n\r\nوكتذكار آخر بجرائم النازية، يذكرنا شارع حقوق الإنسان الذي يضم 27 عمودًا حُفرت عليهم مواد حقوق الإنسان، بلغات مختلفة، بالوضع الحالي في العديد من الدول ويدعو إلى تعايش الثقافات معًا في سلام.\r\n\r\nاخر تحديث: ٣١ أغسطس ٢٠١٧",
-         "version" : 1,
-         "created_date" : "2019-08-12T08:25:47.171Z",
-         "last_updated" : "2019-08-12T08:25:47.203Z",
-         "minor_edit" : false,
-         "page" : 10,
-         "creator" : 1
-      }
-   },
-   {
-      "pk" : 32,
-      "model" : "cms.pagetranslation",
-      "fields" : {
-         "created_date" : "2019-08-12T08:26:21.704Z",
-         "last_updated" : "2019-08-12T08:26:21.723Z",
-         "status" : "PUBLIC",
-         "title" : "خوش آمدید",
-         "text" : "خوش آمدید",
-         "version" : 1,
-         "language" : 4,
-         "currently_in_translation" : false,
-         "slug" : "خوش-آمدید",
-         "creator" : 1,
-         "page" : 7,
-         "minor_edit" : false
-      }
-   },
-   {
-      "model" : "cms.pagetranslation",
-      "pk" : 33,
-      "fields" : {
-         "creator" : 1,
-         "minor_edit" : false,
-         "page" : 12,
-         "text" : "این راهنما، در زندگی روزمره در نورنبرگ به شما کمک می کند. شما در آن نشانی های مهم، مراکز پاسخگویی و نکات و روش هایی را پیدا می کنید که برای تثبیت شدن در نورنبرگ به شما کمک می کنند.‏\r\n\r\nاین راهنمای مسائل روزمره چندین بخش دارد. هر بخش به موضوع متفاوتی می پردازد. شما مثلا اطلاعات مربوط به پزشکان، مدارس، دوره های آلمانی یا موسسات دیگر را پیدا می کنید. همچنین بخشی از آن مربوط است به کارهایی که شما در اوقات فراغت می توانید انجام دهید. اطلاعات و امکانات اوقات فراغت تغییر می کنند و ما مرتب آنها را به روز می کنیم. به همین دلیل بسیار خوب است اگر شما مرتب در اپلیکیشن تلفن همراه خود نگاه کنید و درباره رویدادها و برنامه های روز مطلع شوید.‏\r\n\r\nاگر به اینترنت دسترسی ندارید، می توانید از این اپلیکیشن به صورت آفلاین نیز استفاده کنید. هنگامی که دوباره آنلاین شدید، اپلیکیشن بصورت خودکار به روز می شود.‏\r\n\r\nبسیار امیدواریم که با این اپلیکیشن، بتوانیم اقامت شما را در نورنبرگ آسان کنیم. خوشحال می شویم که به شما در نورنبرگ، شهر صلح و حقوق بشر، خوش آمد بگوییم.‏\r\n\r\nBMFSFJ_DemokratieLeben",
-         "title" : "درباره Integreat",
-         "status" : "PUBLIC",
-         "version" : 1,
-         "created_date" : "2019-08-12T08:26:50.465Z",
-         "last_updated" : "2019-08-12T08:26:50.483Z",
-         "slug" : "درباره-integreat",
-         "language" : 4,
-         "currently_in_translation" : false
-      }
-   }
->>>>>>> 137f6877
 ]