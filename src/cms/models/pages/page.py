import logging

from django.conf import settings
from django.db import models
from django.urls import reverse
from django.utils import timezone
from django.utils.translation import get_language

from mptt.models import MPTTModel, TreeForeignKey

from ..regions.region import Region
from ...constants import status

logger = logging.getLogger(__name__)


class Page(MPTTModel):
    """
    Data model representing a page.

    :param id: The database id of the page
    :param icon: The title image of the page
    :param archived: Whether or not the page is archived
    :param mirrored_page: If the page embeds live content from another page, it is referenced here.
    :param mirrored_page_first: If ``mirrored_page`` is not ``None``, this field determines whether the live content is
                                embedded before the content of this page or after.
    :param created_date: The date and time when the page was created
    :param last_updated: The date and time when the page was last updated

    Fields inherited from the MPTT model (see :doc:`models` for more information):

    :param tree_id: The id of this page tree (all pages of one page tree share this id)
    :param lft: The left neighbour of this page
    :param rght: The right neighbour of this page
    :param level: The depth of the page node. Root pages are level `0`, their immediate children are level `1`, their
                  immediate children are level `2` and so on...

    Relationship fields:

    :param parent: The parent page of this page (related name: ``children``)
    :param region: The region to which the page belongs (related name: ``pages``)
    :param editors: A list of users who have the permission to edit this specific page (related name:
                    ``editable_pages``). Only has effect if these users do not have the permission to edit pages anyway.
    :param publishers: A list of users who have the permission to publish this specific page (related name:
                       ``publishable_pages``). Only has effect if these users do not have the permission to publish
                       pages anyway.

    Reverse relationships:

    :param children: The children of this page
    :param translations: The translations of this page
    :param feedback: The feedback to this page
    """

    parent = TreeForeignKey(
        'self',
        blank=True,
        null=True,
        related_name='children',
        on_delete=models.PROTECT
    )
    icon = models.ImageField(
        blank=True,
        null=True,
        upload_to='pages/%Y/%m/%d'
    )
    region = models.ForeignKey(Region, related_name='pages', on_delete=models.CASCADE)
    archived = models.BooleanField(default=False)
    mirrored_page = models.ForeignKey('self', null=True, blank=True, on_delete=models.PROTECT)
    mirrored_page_first = models.BooleanField(default=True, null=True, blank=True)
    editors = models.ManyToManyField(settings.AUTH_USER_MODEL, related_name='editable_pages', blank=True)
    publishers = models.ManyToManyField(settings.AUTH_USER_MODEL, related_name='publishable_pages', blank=True)
    created_date = models.DateTimeField(default=timezone.now)
    last_updated = models.DateTimeField(auto_now=True)

    @property
    def depth(self):
        """
        Counts how many ancestors the page has. If the page is the root page, its depth is `0`.

        :return: The depth of this page in its page tree
        :rtype: str
        """
        return len(self.get_ancestors())

    @property
    def languages(self):
        """
        This property returns a list of all :class:`~cms.models.languages.language.Language` objects, to which a page
        translation exists.

        :return: list of all :class:`~cms.models.languages.language.Language` a page is translated into
        :rtype: list [ cms.models.languages.language.Language ]
        """
        page_translations = self.translations.prefetch_related('language').all()
        languages = []
        for page_translation in page_translations:
            if page_translation.language not in languages:
                languages.append(page_translation.language)
        return languages

    def get_translation(self, language_code):
        """
        This function uses the reverse foreign key ``self.translations`` to get all translations of ``self``
        and filters them to the requested :class:`~cms.models.languages.language.Language` code.

        :param language_code: The code of the desired :class:`~cms.models.languages.language.Language`
        :type language_code: str

        :return: The page translation in the requested :class:`~cms.models.languages.language.Language` or :obj:`None`
                 if no translation exists
        :rtype: cms.models.pages.page_translation.PageTranslation
        """
        return self.translations.filter(
            language__code=language_code
        ).first()

    def get_first_translation(self, priority_language_codes=None):
        """
        Helper function for page labels, second level paths etc. where the ancestor translation might not exist
        This function uses the reverse foreign key ``self.translations`` to get all translations of ``self``
        and filters them to the first requested :class:`~cms.models.languages.language.Language` code that matches.
        So a lower list index means a higher priority.

        :param language_code: A list of :class:`~cms.models.languages.language.Language` codes
        :type language_code: list [ str ], optional

        :return: The first page translation which matches one of the :class:`~cms.models.languages.language.Language`
                 given or :obj:`None` if no translation exists
        :rtype: cms.models.pages.page_translation.PageTranslation
        """
        # Taking [] directly as default parameter would be dangerous because it is mutable
        if not priority_language_codes:
            priority_language_codes = []
        for language_code in priority_language_codes + ['en-us', 'de-de']:
            if self.translations.filter(language__code=language_code).exists():
                return self.translations.filter(language__code=language_code).first()
        return self.translations.first()

    def get_public_translation(self, language_code):
        """
        This function retrieves the newest public translation of a page.

        :param language_code: The code of the requested :class:`~cms.models.languages.language.Language`
        :type language_code: str

        :return: The public translation of a page
        :rtype: cms.models.pages.page_translation.PageTranslation
        """
        return self.translations.filter(
            language__code=language_code,
            status=status.PUBLIC,
        ).first()

    def get_mirrored_text(self, language_code):
        """
        Mirrored content always includes the live content from another page. This content needs to be added when
        delivering content to end users.

        :param language_code: The code of the requested :class:`~cms.models.languages.language.Language`
        :type language_code: str

        :return: The content of a mirrored page
        :rtype: str
        """
        if self.mirrored_page:
            return self.mirrored_page.get_translation(language_code).text
        return None

    def get_absolute_url(self):
        """
        This helper function returns the absolute url to the editing form of a page

        :return: The absolute url of a page form
        :rtype: str
        """
        return reverse('edit_page', kwargs={
            'page_id': self.id,
            'region_slug': self.region.slug,
            'language_code': self.region.default_language.code,
        })

    @staticmethod
    def get_archived(region_slug):
        """
        This function returns all archived pages of the requested region

        :param region_slug: The slug of the requested :class:`~cms.models.regions.region.Region`
        :type region_slug: str

        :return: All archived pages of this region
        :rtype: django.db.models.query.QuerySet
        """
        return Page.objects.filter(archived=True, region__slug=region_slug)

    @staticmethod
    def archived_count(region_slug):
        """
        Count how many archived pages exist in one :class:`~cms.models.regions.region.Region`

<<<<<<< HEAD
        :param region_slug: The slug of the requested :class:`~cms.models.regions.region.Region`
        :type region_slug: str

        :return: Amount of archived pages in requested :class:`~cms.models.regions.region.Region`
        :rtype: int
        """
        return Page.objects.filter(archived=True, region__slug=region_slug).count()
=======
    def __str__(self):
        if self.id:
            first_translation = self.get_first_translation()
            if first_translation:
                return f'(id: {self.id}, slug: {first_translation.slug} ({first_translation.language.code}))'
            return f'(id: {self.id})'
        return super(Page, self).__str__()
>>>>>>> 48becbcf

    @classmethod
    def get_tree(cls, region_slug, archived=False):
        """
        Get all pages of one specific :class:`~cms.models.regions.region.Region` (either all archived or all not
        archived ones) together with its tree relations

        :param region_slug: slug of the :class:`~cms.models.regions.region.Region` the page belongs to
        :type region_slug: str

        :param archived: whether or not archived pages should be returned
        :type archived: bool, optional

        :return: A :class:`~django.db.models.query.QuerySet` of either archived or not archived pages in the requested
                 :class:`~cms.models.regions.region.Region`
        :rtype: django.db.models.query.QuerySet
        """
        return cls.objects.all().prefetch_related(
            'translations'
        ).filter(
            region__slug=region_slug,
            archived=archived
        )

    def best_language_title(self):
        """
        This function tries to determine which title to be used for a page. The first priority is the current backend
        language. If no translation is present in this language, the fallback is the region's default language.

        :return: The "best" title for showing pages in the backend
        :rtype: str
        """
        page_translation = self.translations.filter(language__code=get_language())
        if not page_translation:
            alt_code = self.region.default_language.code
            page_translation = self.translations.filter(language__code=alt_code)
        return page_translation.first().title

    def __str__(self):
        """
        This overwrites the default Python __str__ method which would return <Page object at 0xDEADBEEF>

        :return: The string representation of the page with information about the most important fields (useful for
                 debugging purposes)
        :rtype: str
        """
        if self.id:
            first_translation = self.get_first_translation()
            if first_translation:
                return '(id: {}, slug: {} ({}))'.format(self.id, first_translation.slug, first_translation.language.code)
            return '(id: {})'.format(self.id)
        return super(Page, self).__str__()

    class Meta:
        """
        This class contains additional meta configuration of the model class, see the
        `official Django docs <https://docs.djangoproject.com/en/2.2/ref/models/options/>`_ for more information.

        :param default_permissions: The default permissions for this model
        :type default_permissions: tuple

        :param permissions: The custom permissions for this model
        :type permissions: tuple
        """
        default_permissions = ()
        permissions = (
            ('view_pages', 'Can view pages'),
            ('edit_pages', 'Can edit pages'),
            ('publish_pages', 'Can publish pages'),
            ('grant_page_permissions', 'Can grant page permissions'),
        )<|MERGE_RESOLUTION|>--- conflicted
+++ resolved
@@ -198,7 +198,6 @@
         """
         Count how many archived pages exist in one :class:`~cms.models.regions.region.Region`
 
-<<<<<<< HEAD
         :param region_slug: The slug of the requested :class:`~cms.models.regions.region.Region`
         :type region_slug: str
 
@@ -206,15 +205,6 @@
         :rtype: int
         """
         return Page.objects.filter(archived=True, region__slug=region_slug).count()
-=======
-    def __str__(self):
-        if self.id:
-            first_translation = self.get_first_translation()
-            if first_translation:
-                return f'(id: {self.id}, slug: {first_translation.slug} ({first_translation.language.code}))'
-            return f'(id: {self.id})'
-        return super(Page, self).__str__()
->>>>>>> 48becbcf
 
     @classmethod
     def get_tree(cls, region_slug, archived=False):
@@ -264,8 +254,8 @@
         if self.id:
             first_translation = self.get_first_translation()
             if first_translation:
-                return '(id: {}, slug: {} ({}))'.format(self.id, first_translation.slug, first_translation.language.code)
-            return '(id: {})'.format(self.id)
+                return f'(id: {self.id}, slug: {first_translation.slug} ({first_translation.language.code}))'
+            return f'(id: {self.id})'
         return super(Page, self).__str__()
 
     class Meta:
