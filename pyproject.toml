[build-system]
requires = ["setuptools"]
build-backend = "setuptools.build_meta"

[project]
name = "integreat-cms"
description = "Content Management System for the Integreat App"
version = "2024.5.0"
authors = [{name = "Tür an Tür – Digitalfabrik gGmbH", email = "tech@integreat-app.de"}]
readme = "README.md"
requires-python = ">=3.11"
keywords = [
    "integreat",
    "cms",
    "django",
    "e-government",
    "newcomers",
    "refugees",
    "multilingual",
]
license = {text = "Apache2 2.0 License"}
classifiers = [
    "Development Status :: 5 - Production/Stable",
    "Environment :: Web Environment",
    "Framework :: Django",
    "Framework :: Django :: 3.2",
    "Intended Audience :: Developers",
    "Intended Audience :: System Administrators",
    "License :: OSI Approved :: Apache Software License",
    "Natural Language :: English",
    "Natural Language :: German",
    "Operating System :: POSIX :: Linux",
    "Programming Language :: Python :: 3",
    "Programming Language :: Python :: 3.11",
    "Topic :: Internet :: WWW/HTTP :: Dynamic Content :: Content Management System",
    "Topic :: Internet :: WWW/HTTP :: WSGI :: Application",
]
dependencies = [
    "aiohttp",
    "argon2-cffi",
    "bcrypt",
    "cffi",
    "deepl",
    "Django>=4.2,<5.0",
    "django-cacheops",
    "django-cors-headers",
    "django-db-mutex",
    "django-debug-toolbar",
    "django-import-export==3.3.9",
    "django-linkcheck",
    "django-polymorphic",
    "django-redis",
    "django-treebeard",
    "django-webpack-loader",
    "django-widget-tweaks",
    "feedparser",
    "geopy",
    "google-auth",
    "google-cloud-translate",
    "idna",
    "ipython",
    "jsonschema",
    "lxml",
    "natsort",
    "Pillow",
    "psycopg[binary]",
    "pyotp",
    "python-dateutil",
    "python-magic",
    "pyyaml",
    "qrcode",
    "requests",
    "rules",
    "six",
    "webauthn",
    "xhtml2pdf==0.2.8",
    "reportlab<4.0.0",
]

[project.optional-dependencies]
dev = [
    "black",
    "build",
    "bumpver",
    "djlint",
    "looseversion",
    "freezegun",
    "isort",
    "mypy",
    "pre-commit",
    "pyjwt",
    "pylint",
    "pylint-django",
    "pylint-per-file-ignores",
    "pytest-circleci-parallelized",
    "pytest-cov",
    "pytest-django",
    "pytest-httpserver",
    "pytest-icdiff",
    "pytest-order",
    "pytest-testmon<=1.4.5",
    "pytest-xdist",
    "requests-mock",
    "ruff",
    "shellcheck-py",
    "sphinx",
    "sphinx-last-updated-by-git",
    "sphinx-rtd-theme",
    "sphinxcontrib-django",
    "twine",
    "types-python-dateutil",
    "types-PyYAML",
    "types-requests",
]
pinned = [
    "aiohttp==3.9.5",
    "aiosignal==1.3.1",
    "arabic-reshaper==3.0.0",
    "argon2-cffi==23.1.0",
    "argon2-cffi-bindings==21.2.0",
    "asgiref==3.8.1",
    "asn1crypto==1.5.1",
    "asttokens==2.4.1",
    "attrs==23.2.0",
    "bcrypt==4.1.3",
    "cachetools==5.3.3",
    "cbor2==5.6.3",
    "certifi==2024.6.2",
    "cffi==1.16.0",
    "charset-normalizer==3.3.2",
    "click==8.1.7",
    "cryptography==42.0.8",
    "cssselect2==0.7.0",
    "decorator==5.1.1",
    "deepl==1.18.0",
    "defusedxml==0.7.1",
    "diff-match-patch==20230430",
    "Django==4.2.13",
    "django-cacheops==7.0.2",
    "django-cors-headers==4.3.1",
    "django-db-mutex==3.1.0",
    "django-debug-toolbar==4.4.2",
    "django-import-export==3.3.9",
    "django-linkcheck==2.3.0",
    "django-polymorphic==3.1.0",
    "django-redis==5.4.0",
    "django-treebeard==4.7.1",
    "django-webpack-loader==3.1.0",
    "django-widget-tweaks==1.5.0",
    "et-xmlfile==1.1.0",
    "executing==2.0.1",
    "feedparser==6.0.11",
    "frozenlist==1.4.1",
    "funcy==2.0",
    "geographiclib==2.0",
    "geopy==2.4.1",
    "google-api-core==2.19.0",
    "googleapis-common-protos==1.63.1",
    "google-auth==2.29.0",
    "google-cloud-core==2.4.1",
    "google-cloud-translate==3.15.3",
    "grpcio==1.64.1",
    "grpcio-status==1.62.2",
    "html5lib==1.1",
    "idna==3.7",
    "ipython==8.25.0",
    "jedi==0.19.1",
    "jsonschema==4.22.0",
    "jsonschema-specifications==2023.12.1",
    "lxml==5.2.2",
    "MarkupPy==1.14",
    "matplotlib-inline==0.1.7",
    "multidict==6.0.5",
    "natsort==8.4.0",
    "odfpy==1.4.1",
    "openpyxl==3.1.3",
    "oscrypto==1.3.0",
    "parso==0.8.4",
    "pexpect==4.9.0",
    "pillow==10.3.0",
    "pip==24.0",
    "prompt_toolkit==3.0.46",
    "protobuf==4.25.3",
    "proto-plus==1.23.0",
    "psycopg==3.1.19",
    "psycopg-binary==3.1.19",
    "ptyprocess==0.7.0",
    "pure-eval==0.2.2",
    "pyasn1==0.6.0",
    "pyasn1_modules==0.4.0",
    "pycparser==2.22",
    "Pygments==2.18.0",
    "pyHanko==0.25.0",
    "pyhanko-certvalidator==0.26.3",
    "pyOpenSSL==24.1.0",
    "pyotp==2.9.0",
    "PyPDF3==1.0.6",
    "pypng==0.20220715.0",
    "python-bidi==0.4.2",
    "python-dateutil==2.9.0.post0",
    "python-magic==0.4.27",
    "PyYAML==6.0.1",
    "qrcode==7.4.2",
    "redis==5.0.4",
    "referencing==0.35.1",
    "reportlab==3.6.13",
    "requests==2.32.3",
    "rpds-py==0.18.1",
    "rsa==4.9",
    "rules==3.4",
    "setuptools==65.5.0",
    "sgmllib3k==1.0.0",
    "six==1.16.0",
    "sqlparse==0.5.0",
    "stack-data==0.6.3",
    "svglib==1.5.1",
    "tablib==3.5.0",
    "tinycss2==1.3.0",
    "tqdm==4.66.4",
    "traitlets==5.14.3",
    "typing_extensions==4.12.1",
    "tzlocal==5.2",
    "uritools==4.0.3",
    "urllib3==2.2.1",
    "wcwidth==0.2.13",
    "webauthn==2.1.0",
    "webencodings==0.5.1",
    "xhtml2pdf==0.2.8",
    "xlrd==2.0.1",
    "xlwt==1.3.0",
    "yarl==1.9.4",
]
dev-pinned = [
    "alabaster==0.7.16",
    "astroid==3.2.2",
    "Babel==2.15.0",
    "backports.tarfile==1.2.0",
    "black==24.4.2",
    "build==1.2.1",
    "bumpver==2023.1129",
    "cfgv==3.4.0",
    "colorama==0.4.6",
    "coverage==7.5.3",
    "cssbeautifier==1.15.1",
    "dill==0.3.8",
    "distlib==0.3.8",
    "djlint==1.34.1",
    "docutils==0.20.1",
    "EditorConfig==0.12.4",
    "execnet==2.1.1",
    "filelock==3.14.0",
    "freezegun==1.5.1",
    "html-tag-names==0.1.2",
    "html-void-elements==0.1.0",
    "icdiff==2.0.7",
    "identify==2.5.36",
    "imagesize==1.4.1",
    "importlib_metadata==7.1.0",
    "iniconfig==2.0.0",
<<<<<<< HEAD
    "jaraco.classes==3.3.1",
=======
    "isort==5.13.2",
    "jaraco.classes==3.4.0",
    "jaraco.context==5.3.0",
    "jaraco.functools==4.0.1",
>>>>>>> a715465b
    "jeepney==0.8.0",
    "Jinja2==3.1.4",
    "jsbeautifier==1.15.1",
    "json5==0.9.25",
    "keyring==25.2.1",
    "lexid==2021.1006",
    "looseversion==1.3.0",
    "markdown-it-py==3.0.0",
    "MarkupSafe==2.1.5",
    "mccabe==0.7.0",
    "mdurl==0.1.2",
    "more-itertools==10.2.0",
    "mypy==1.10.0",
    "mypy-extensions==1.0.0",
    "nh3==0.2.17",
    "nodeenv==1.9.1",
    "packaging==24.0",
    "pathspec==0.12.1",
    "pkginfo==1.11.0",
    "platformdirs==4.2.2",
    "pluggy==1.5.0",
    "pprintpp==0.4.0",
    "pre-commit==3.7.1",
    "PyJWT==2.8.0",
    "pylint==3.2.2",
    "pylint-django==2.5.5",
    "pylint-per-file-ignores==1.3.2",
    "pylint-plugin-utils==0.8.2",
    "pyproject_hooks==1.1.0",
    "pytest==7.4.4",
    "pytest-circleci-parallelized==0.1.0",
    "pytest-cov==5.0.0",
    "pytest-django==4.8.0",
    "pytest_httpserver==1.0.10",
    "pytest-icdiff==0.9",
    "pytest-order==1.2.1",
    "pytest-testmon==1.4.5",
    "pytest-xdist==3.6.1",
    "readme_renderer==43.0",
    "regex==2023.12.25",
    "requests-mock==1.12.1",
    "requests-toolbelt==1.0.0",
    "rfc3986==2.0.0",
    "rich==13.7.1",
    "ruff==0.4.8",
    "SecretStorage==3.3.3",
    "shellcheck-py==0.10.0.1",
    "snowballstemmer==2.2.0",
    "Sphinx==7.3.7",
    "sphinxcontrib-applehelp==1.0.8",
    "sphinxcontrib-devhelp==1.0.6",
    "sphinxcontrib-django==2.5",
    "sphinxcontrib-htmlhelp==2.0.5",
    "sphinxcontrib-jquery==4.1",
    "sphinxcontrib-jsmath==1.0.1",
    "sphinxcontrib-qthelp==1.0.7",
    "sphinxcontrib-serializinghtml==1.1.10",
    "sphinx-last-updated-by-git==0.3.7",
    "sphinx-rtd-theme==2.0.0",
    "toml==0.10.2",
    "tomlkit==0.12.5",
    "twine==5.1.0",
    "types-python-dateutil==2.9.0.20240316",
    "types-PyYAML==6.0.12.20240311",
    "types-requests==2.32.0.20240602",
    "virtualenv==20.26.2",
    "Werkzeug==3.0.3",
    "zipp==3.19.2",
]

[project.urls]
"Homepage" = "https://integreat-app.de/en/"
"Source Code" = "https://github.com/digitalfabrik/integreat-cms"
"Issues" = "https://github.com/digitalfabrik/integreat-cms/issues"
"Release Notes" = "https://digitalfabrik.github.io/integreat-cms/release-notes.html"
"Documentation" = "https://digitalfabrik.github.io/integreat-cms/"
"Funding" = "https://integreat-app.de/en/donation/"

[tool.setuptools]
script-files = ["integreat_cms/integreat-cms-cli"]
license-files = ["LICENSE", "NOTICE.md"]

[tool.setuptools.packages.find]
include = ["integreat_cms*"]

[tool.bumpver]
current_version = "2024.5.0"
version_pattern = "YYYY.MM.INC0[-TAG]"
commit_message = """
Bump version to {new_version}

[skip ci]
"""
commit = true
tag = false
push = false

[tool.bumpver.file_patterns]
"pyproject.toml" = [
    'current_version = "{version}"',
    'version = "{version}"',
]
"integreat_cms/__init__.py" = [
    '__version__ = "{version}"',
]
"docs/src/conf.py" = [
    'release = "{version}"',
]

[tool.coverage.report]
exclude_also = [
    "def __repr__",
    "if TYPE_CHECKING:",
    "raise NotImplementedError",
]

[tool.djlint]
profile="django"
line_break_after_multiline_tag=true
# exclude invalid html files until this is resolved https://github.com/djlint/djLint/issues/703
exclude = "integreat_cms/api/v3/templates/"

[tool.pylint.main]
jobs = 0
load-plugins = [
    "pylint_django",
    "pylint_per_file_ignores",
    "pylint.extensions.code_style",
    "pylint.extensions.comparison_placement",
    "pylint.extensions.consider_ternary_expression",
    "pylint.extensions.docparams",
    "pylint.extensions.for_any_all",
]
recursive = true
ignore-paths = [
  ".venv",
  "node_modules",
  "build",
]
fail-on = "I"
extension-pkg-whitelist = ["lxml"]
django-settings-module="integreat_cms.core.settings"

[tool.pylint.design]
max-args = 7
max-attributes = 7
max-branches = 12
max-locals = 15
max-parents = 8

[tool.pylint.messages_control]
disable = [
    "consider-using-namedtuple-or-dataclass",
    "consider-using-tuple",
    "duplicate-code",
    "invalid-name",
    "line-too-long",
    "missing-module-docstring",
    "no-member",
    "too-many-lines",
    "ungrouped-imports",
    "unsupported-binary-operation",
    "wrong-import-position",
]
enable = [
    "consider-using-augmented-assign",
    "use-implicit-booleaness-not-comparison-to-string",
    "use-implicit-booleaness-not-comparison-to-zero",
    "useless-suppression",
]

[tool.pylint.reports]
output-format = "colorized"

[tool.pylint-per-file-ignores]
"/tests/"="unused-argument,missing-function-docstring"

[tool.mypy]
disallow_untyped_defs = true
ignore_missing_imports = true
warn_redundant_casts = true
strict_equality = true

[tool.ruff]
line-length = 279
target-version = "py311"

[tool.ruff.lint]
select = [
  "I",      # isort
  "A",      # flake8-builtins
  "AIR",    # Airflow
  "ASYNC",  # flake8-async
  "BLE",    # flake8-blind-except
  "C4",   # flake8-comprehensions
  "C90",    # McCabe cyclomatic complexity
  "DJ",     # flake8-django
  "E",      # pycodestyle
  "EXE",    # flake8-executable
  "F",      # Pyflakes
  "FA",     # flake8-future-annotations
  "FIX",    # flake8-fixme
  "FLY",    # flynt
  "G",      # flake8-logging-format
  "ICN",    # flake8-import-conventions
  "INP",    # flake8-no-pep420
  "INT",    # flake8-gettext
  "ISC",    # flake8-implicit-str-concat
  "LOG",    # flake8-logging
  "NPY",    # NumPy-specific rules
  "PD",     # pandas-vet
  "PERF",   # Perflint
  "PGH",    # pygrep-hooks
  "PIE",    # flake8-pie
  "PL",     # Pylint
  "PYI",    # flake8-pyi
  "RSE",    # flake8-raise
  "SLOT",   # flake8-slots
  "T10",    # flake8-debugger
  "TRIO",   # flake8-trio
  "W",      # pycodestyle
  "YTT",    # flake8-2020
  # "ANN",  # flake8-annotations
  # "ARG",  # flake8-unused-arguments
  # "B",    # flake8-bugbear
  # "COM",  # flake8-commas
  # "CPY",  # flake8-copyright
  # "D",    # pydocstyle
  # "DTZ",  # flake8-datetimez
  # "EM",   # flake8-errmsg
  # "ERA",  # eradicate
  # "FBT",  # flake8-boolean-trap
  # "FURB", # refurb
  # "N",    # pep8-naming
  # "PT",   # flake8-pytest-style
  # "PTH",  # flake8-use-pathlib
  # "Q",    # flake8-quotes
  # "RET",  # flake8-return
  # "RUF",  # Ruff-specific rules
  # "S",    # flake8-bandit
  # "SIM",  # flake8-simplify
  # "SLF",  # flake8-self
  # "T20",  # flake8-print
  # "TCH",  # flake8-type-checking
  # "TD",   # flake8-todos
  # "TID",  # flake8-tidy-imports
  # "TRY",  # tryceratops
  # "UP",   # pyupgrade
]
ignore = [
  "F401",
  "INP001",
]

[tool.ruff.lint.mccabe]
max-complexity = 23  # default is 10

[tool.ruff.lint.isort]
order-by-type = false

[tool.ruff.lint.per-file-ignores]
"__init__.py" = ["F401", "F403"]
"docs/src/conf.py" = ["A001"]
"integreat_cms/api/v3/*" = ["PERF401"]
"integreat_cms/api/v3/social_media_headers.py" = ["FIX002"]
"integreat_cms/cms/forms/custom_model_form.py" = ["G003", "PERF401"]
"integreat_cms/cms/forms/linkcheck/link_replace_form.py" = ["W605"]
"integreat_cms/cms/forms/pages/page_form.py" = ["PLR5501"]
"integreat_cms/cms/forms/regions/region_form.py" = ["FIX002"]
"integreat_cms/cms/models/abstract_base_model.py" = ["BLE001", "DJ012"]
"integreat_cms/cms/models/poi_categories/poi_category.py" = ["DJ001"]
"integreat_cms/cms/models/push_notifications/push_notification.py" = ["DJ001"]
"integreat_cms/cms/models/users/user.py" = ["DJ001"]
"integreat_cms/cms/views/*" = ["PIE804"]
"integreat_cms/cms/views/analytics/app_size_view.py" = ["FIX002"]
"integreat_cms/core/*_settings.py" = ["F403"]
"integreat_cms/core/circleci_settings.py" = ["F405"]
"integreat_cms/core/management/commands/find_large_files.py" = ["G004"]
"integreat_cms/core/sphinx_settings.py" = ["F405"]
"integreat_cms/google_translate_api/apps.py" = ["BLE001"]
"integreat_cms/google_translate_api/google_translate_api_client.py" = ["BLE001"]
"integreat_cms/nominatim_api/nominatim_api_client.py" = ["PERF401"]
"tests/*" = ["S101"]
"tests/core/management/commands/test_summ_ai_bulk.py" = ["FIX002"]
"tests/deepl_api/deepl_api_test.py" = ["PIE804"]
"tests/pdf/test_pdf_export.py" = ["PLW2901"]
"tests/summ_ai_api/summ_ai_test.py" = ["PLW0603"]
"tests/textlab_api/textlab_api_test.py" = ["A002"]

[tool.ruff.lint.pylint]
allow-magic-value-types = ["float", "int", "str"]
max-args = 8  # default is 5
max-bool-expr = 5  # default is 5
max-branches = 22  # default is 12
max-locals = 15  # default is 15
max-positional-args = 5  # default is 5
max-returns = 12  # default is 6
max-statements = 64  # default is 50<|MERGE_RESOLUTION|>--- conflicted
+++ resolved
@@ -257,14 +257,9 @@
     "imagesize==1.4.1",
     "importlib_metadata==7.1.0",
     "iniconfig==2.0.0",
-<<<<<<< HEAD
-    "jaraco.classes==3.3.1",
-=======
-    "isort==5.13.2",
     "jaraco.classes==3.4.0",
     "jaraco.context==5.3.0",
     "jaraco.functools==4.0.1",
->>>>>>> a715465b
     "jeepney==0.8.0",
     "Jinja2==3.1.4",
     "jsbeautifier==1.15.1",
