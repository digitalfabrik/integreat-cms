--- conflicted
+++ resolved
@@ -42,7 +42,6 @@
                 {% endif %}
                 {% if perms.cms.change_organization %}
                     <div class="flex flex-wrap gap-4">
-<<<<<<< HEAD
                         {% if form.instance.id %}
                             <button class="btn">
                                 {% translate "Update" %}
@@ -52,11 +51,6 @@
                                 {% translate "Create" %}
                             </button>
                         {% endif %}
-=======
-                        <button type="submit" class="btn">
-                            {% translate "Save" %}
-                        </button>
->>>>>>> 824cfad6
                     </div>
                 {% endif %}
             </div>
