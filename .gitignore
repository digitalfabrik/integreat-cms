# Byte-compiled / optimized / DLL files
__pycache__/
*.py[cod]
.venv
venv
build
dist
*.egg-info
.eggs
deb_dist

# Installer logs
pip-log.txt
pip-delete-this-directory.txt

# Unit test / coverage reports
.tox/
.coverage
.cache
nosetests.xml
coverage.xml

# Translations
*.mo

# Migrations
backend/api/migrations/*
backend/cms/migrations/*

# Django stuff:
*.log
*.pot

# Sphinx documentation
docs/_build/

# Miscellaneous
.vscode
.idea
.directory
.directory

<<<<<<< HEAD
# Media Library
backend/media/*
=======
# XLIFF files folder
**/xliffs/
>>>>>>> 6adab96b
<|MERGE_RESOLUTION|>--- conflicted
+++ resolved
@@ -40,10 +40,8 @@
 .directory
 .directory
 
-<<<<<<< HEAD
 # Media Library
 backend/media/*
-=======
+
 # XLIFF files folder
 **/xliffs/
->>>>>>> 6adab96b
