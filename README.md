[![CircleCI](https://circleci.com/gh/digitalfabrik/integreat-cms.svg?style=shield)](https://circleci.com/gh/digitalfabrik/integreat-cms)
[![Pylint](https://img.shields.io/badge/pylint-10.00-brightgreen)](https://www.pylint.org/)
![Coverage](https://img.shields.io/codeclimate/coverage/digitalfabrik/integreat-cms)
[![PyPi](https://img.shields.io/pypi/v/integreat-cms.svg)](https://pypi.org/project/integreat-cms/)
[![Release Notes](https://img.shields.io/badge/%F0%9F%93%9C-release%20notes-blue)](https://digitalfabrik.github.io/integreat-cms/release-notes.html)
[![License](https://img.shields.io/badge/License-Apache%202.0-blue.svg)](https://opensource.org/licenses/Apache-2.0)
[![Code style: black](https://img.shields.io/badge/code%20style-black-000000.svg)](https://github.com/psf/black)

# Integreat Django CMS

[![Logo](.github/logo.png) Integreat - The mobile guide for newcomers.](https://integreat-app.de/en/) Multilingual. Offline. Open Source.

This content management system helps local integration experts to provide multilingual information for newcomers.

## Development Setup

<<<<<<< HEAD
This section provides a brief overview of setting up the development environment. We support various environments: you can set up everything locally using your preferred package manager, use it as a devcontainer, or utilize the nix-flake ([coming soon](https://github.com/digitalfabrik/integreat-cms/pull/2730)). Please clone the repository with the following snippet before starting to
setup your development environment.
=======
This section provides a brief overview of setting up the development environment.
We support various environments: you can set up everything locally using your preferred package manager, use it as a devcontainer, or utilize the nix-flake.
Please clone the repository with the following snippet before starting to set up your development environment.
>>>>>>> 508b734b

````
git clone git@github.com:digitalfabrik/integreat-cms.git
cd integreat-cms
````

### Choosing your setup method

From the three provided development setup options, choose yours based on personal preference and familiarity with the used tools. If you are unsure, the following might help you make a decision.
Please note that these are only suggestions.
- using VSCode or PyCharm? → [Devcontainer](#devcontainer)
- on NixOS, already using `nix` or do not want to install docker? → [Nix Flake](#nix-flake)
- conflicting version of tools required on your system? → [Devcontainer](#devcontainer) or [Nix Flake](#nix-flake)
- do not want to use additional tooling and have no conflicting tooling? → [Local Setup](#local-setup)

### Local Setup

To configure your development environment on your system, please follow these steps carefully.

1. Ensure that the following packages are installed alongside your preferred IDE:
   - `npm` version 7 or later
   - `nodejs` version 18 or later
   - `python3` version 3.11 or later
   - `python3-pip` (Debian-based distributions) / `python-pip` (Arch-based distributions)
   - `python3-venv` (only on Debian-based distributions)
   - `gettext` for translation features
   - Either `postgresql` **or** `docker` to run a local database server
2. Execute `tools/install.sh` to download all dependencies.
3. Execute `tools/migrate.sh` to apply all database schema migrations.
4. Optionally, run `tools/loadtestdata.sh` to apply a predefined set of test data.

### Devcontainer

To configure your development container, please follow these steps carefully.

1. Make sure you have Docker and VSCode (not VSCodium) installed on your machine.
2. Open the project in VSCode.
3. If you're opening VSCode for the first time, you'll be prompted to install the ["Dev Containers" extension](https://marketplace.visualstudio.com/items?itemName=ms-vscode-remote.remote-containers). Click "Install" to proceed.
4. Open the command palette (Ctrl + Shift + P or Cmd + Shift + P on macOS) and search for "> Remote-Containers: Open Folder in Container".
5. VSCode will open the project in a new container, install all further required tools and load the testdata.

#### Known Limitations

The perfect is the enemy of the good; thus, this section illuminates aspects of our evolving development setup.

##### Sharing git username and email

A known limitation exists where certain versions of Visual Studio Code (VSCode) may not copy the user's `.gitconfig` file correctly into the Devcontainer environment. In such cases, when you attempt to commit changes within the Devcontainer, you may be prompted to enter your Git username and email every time. This can be inconvenient and disrupt the workflow. However, there is a workaround for this issue. You can resolve it by appending the content of your personal `.gitconfig` file, located at `$HOME/.gitconfig`, to the end of the repository-specific `.git/config` file, which in this case would be `integreat-cms/.git/config`. By doing so, you ensure that the necessary Git configuration settings are correctly applied within the Devcontainer environment, allowing for a smoother development experience.

For more information, refer to [this issue](https://github.com/microsoft/vscode-remote-release/issues/1729) in the VSCode Remote Extension repository.

##### Docker permissions

The user must be in the docker group on linux, VSCode does not allow to optionally enter sudo password.

### Nix Flake

To configure your development environment through the provided nix flake, follow these steps carefully.

1. Install `nix`. Depending on your distribution or operating system, multiple ways might be available to do this; one recommended way is to use the install script provided by [zero-to-nix.com](https://zero-to-nix.com/start/install):
    ```bash
    curl --proto '=https' --tlsv1.2 -sSf -L https://install.determinate.systems/nix | sh -s -- install
    ```
2. Run `nix develop` inside your project directory. You should see `nix` pulling in the required dependencies for running the project.
3. Execute `tools/install.sh` to download and install all project dependencies.

Please note that closing the shell in which you ran `nix develop` will destroy your development environment,
i.e. any time you want to work on the project again, you will need to execute `nix develop` beforehand,
and then start your code editor (`code .`, `nvim`,...) from within that same shell.

#### Known Limitations

On MacOS, installing `libmagic` separately through `brew install libmagic` might be required.

### Run development server

Run the development server using `/tools/run.sh`, then open your browser and go to `http://localhost:8000`. The default login credentials are username: "root" and password: "root1234".

## Documentation

For detailed instructions, tutorials and the source code reference have a look at our great documentation:

<p align="center">:notebook: https://digitalfabrik.github.io/integreat-cms/</p>

Alternatively, you can generate it yourself using the `tools/make_docs.sh` script.


## Project Architecture / Reference

- [Integreat CMS](integreat_cms): The main package of the integreat-cms with the following sub-packages:
	- [API](integreat_cms/api): This app provides wrapper functions around all API routes and classes mapping the cms models to API JSON responses.
	- [CMS](integreat_cms/cms): This app contains all database models, views, forms and templates forming the content management system for backend users.
	- [Core](integreat_cms/core): This is the project’s main app which contains all configuration files.
	- [Firebase API](firebase_api): This app provides wrapper functions around the Firebase API to send push notifications.
	- [GVZ API](integreat_cms/gvz_api): This app provides wrapper functions around our Gemeindeverzeichnis API to automatically import coordinates and region aliases.
	- [Nominatim API](nominatim_api): This app provides wrapper functions around our Nominatim API to automatically import region bounding boxes.
	- [Sitemap](integreat_cms/sitemap): This app dynamically generates a sitemap.xml for the webapp.
	- [SUMM.AI API](integreat_cms/summ_ai_api): This app provides wrapper functions around the SUMM.AI API for automatic translations into Easy German.
	- [XLIFF](integreat_cms/xliff): This app allows (de-)serialization of translations from/to XLIFF (XML Localization Interchange File Format) for standardised exchange with translation agencies.
- [Tests](tests): This app contains all tests to verify integreat-cms works as intended

To better understand the overall intention it might also be helpful to look at the [wiki for municipalities (GER)](https://wiki.integreat-app.de/) that teaches how to use our CMS.


## License

Copyright © 2018 [Tür an Tür - Digitalfabrik gGmbH](https://github.com/digitalfabrik) and [individual contributors](https://github.com/digitalfabrik/integreat-cms/graphs/contributors).
All rights reserved.

This project is licensed under the [Apache 2.0 License](https://www.apache.org/licenses/LICENSE-2.0), see [LICENSE](./LICENSE) and [NOTICE.md](./NOTICE.md).<|MERGE_RESOLUTION|>--- conflicted
+++ resolved
@@ -14,14 +14,9 @@
 
 ## Development Setup
 
-<<<<<<< HEAD
-This section provides a brief overview of setting up the development environment. We support various environments: you can set up everything locally using your preferred package manager, use it as a devcontainer, or utilize the nix-flake ([coming soon](https://github.com/digitalfabrik/integreat-cms/pull/2730)). Please clone the repository with the following snippet before starting to
+This section provides a brief overview of setting up the development environment.
+We support various environments: you can set up everything locally using your preferred package manager, use it as a devcontainer, or utilize the nix-flake. Please clone the repository with the following snippet before starting to
 setup your development environment.
-=======
-This section provides a brief overview of setting up the development environment.
-We support various environments: you can set up everything locally using your preferred package manager, use it as a devcontainer, or utilize the nix-flake.
-Please clone the repository with the following snippet before starting to set up your development environment.
->>>>>>> 508b734b
 
 ````
 git clone git@github.com:digitalfabrik/integreat-cms.git
